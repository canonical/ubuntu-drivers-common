ubuntu-drivers-common (1:0.6) UNRELEASED; urgency=medium

  * 

<<<<<<< HEAD
 -- Alberto Milone <alberto.milone@canonical.com>  Tue, 16 Oct 2018 17:55:40 +0200
=======
 -- Alberto Milone <alberto.milone@canonical.com>  Mon, 14 Jan 2019 16:39:20 +0100

ubuntu-drivers-common (1:0.5.7) disco; urgency=medium

  * share/hybrid/gpu-manager.service:
    - Do not let the output through journald (LP: #1768637).

 -- Alberto Milone <alberto.milone@canonical.com>  Wed, 09 Jan 2019 17:10:36 +0100

ubuntu-drivers-common (1:0.5.6) disco; urgency=medium

  * nvidia-installer-hooks/alternate-install-available,
    nvidia-installer-hooks/pre-install,
    setup.py:
    - Rather than failing with no explanation, let the
      NVIDIA installer provide instructions on how to
      install the driver from the Ubuntu archive.
    - Stop making hooks executable, since they are only
      plain text files now.

 -- Alberto Milone <alberto.milone@canonical.com>  Wed, 05 Dec 2018 17:50:26 +0100
>>>>>>> 9431fc33

ubuntu-drivers-common (1:0.5.5) cosmic; urgency=medium

  *  gpu-manager.c:
    - Improve pid detection, and restore the default pci
      power control profile in performance mode (LP: #1778011).

 -- Alberto Milone <alberto.milone@canonical.com>  Fri, 28 Sep 2018 11:19:26 +0200

ubuntu-drivers-common (1:0.5.4) cosmic; urgency=medium

  * debian/source/options:
      - Ignore "__pycache__" dir.
  * debian/rules:
    - Make sure to remove all the "__pycache__" directories.
  * gpu-manager.c:
      - Fix potential issue introduced in commit
        6770360ed3324358d9069c7468a3af80219157ef.

 -- Alberto Milone <alberto.milone@canonical.com>  Tue, 18 Sep 2018 14:38:12 +0200

ubuntu-drivers-common (1:0.5.3) cosmic; urgency=medium

  * gpu-manager.(c|py):
    - Set automatic pci power management when the dGPU is disabled (LP: #1778011).
    - Load the nvidia modules when switching to performance mode.
    - Do not skip unbound devices.
    - Make remove_prime_outputclass() void.
    - Report failures in enable_power_management().
    - Look for blacklisted modules in /lib/modprobe.d too.
    - Report failure when the nvidia modules cannot be unloaded,
      kill the main display session created by gdm3, and try
      unloading the nvidia modules once again.
  * gpu-manager.service:
    - Start before oem-config.service.

 -- Alberto Milone <alberto.milone@canonical.com>  Thu, 02 Aug 2018 15:45:42 +0200

ubuntu-drivers-common (1:0.5.2) bionic; urgency=medium

  * gpu-manager.c:
    - Disable CRT connectors for PRIME, as we used to
      do in 17.10. This solves a problem with phantom
      connectors on hybrid systems (LP: #1762200).

 -- Alberto Milone <alberto.milone@canonical.com>  Fri, 20 Apr 2018 17:07:28 +0200

ubuntu-drivers-common (1:0.5.1) bionic; urgency=medium

  * debian/control:
    - Build depend on dh-python.
    - Drop dh-systemd, and use debhelper (>= 9.20160709).
  * tests/ubuntu_drivers.py:
    - Raise time to 40.0 for i386 in
      test_system_driver_packages_performance().
  * NvidiaDetector/nvidiadetector.py:
    - Fix crash with new name scheme of the NVIDIA
      packages (LP: #1054458).
  * gpu-manager.(c|py):
    - Create a xorg.conf.d file for systems with PRIME.
      This way we can drop the PrimaryGpu option from
      the main NVIDIA configuration xorg.conf.d snippet,
      and generate an additional custom snippet on demand
      with that option, to avoid causing problems on systems
      with multiple NVIDIA GPUs (LP: #1756226).

 -- Alberto Milone <alberto.milone@canonical.com>  Thu, 12 Apr 2018 16:35:07 +0200

ubuntu-drivers-common (1:0.5) bionic; urgency=medium

  * gpu-manager.{c|py}:
    - Drop all the code to handle driver configuration, which
      stopped working after we moved away from alternatives.
      Only keep telling the system whether PRIME is supported
      or not (LP: #1757180).

 -- Alberto Milone <alberto.milone@canonical.com>  Thu, 22 Mar 2018 18:35:19 +0100

ubuntu-drivers-common (1:0.4.27) bionic; urgency=medium

  [ Chris Coulson ]
  * detect-plugins/cpu-microcode.py, UbuntuDrivers/detect.py:
    - Remove the cpu-microcode.py detection plugin (LP: #1738259).
      Kernel metapackages are going to have a hard dependency on the
      {intel,amd64}-microcode packages to ensure that all bare-metal installs
      benefit from microcode updates. This means that microcode packages are
      no longer "additional drivers" and since they won't be able to be removed
      without uninstalling the kernel metapackages, there is no need for them
      to be exposed by ubuntu-drivers.

 -- Alberto Milone <alberto.milone@canonical.com>  Fri, 02 Feb 2018 09:38:35 +0100

ubuntu-drivers-common (1:0.4.26) bionic; urgency=medium

  * tests/gpu-manager.py:
    - It is ok that quirks are still be detected, even though bbswitch
      won't use them, as it's not being loaded. Fixes FTFS.
    - Skip test_system_modaliases_system on s390x.

 -- Alberto Milone <alberto.milone@canonical.com>  Thu, 01 Feb 2018 16:22:00 +0100

ubuntu-drivers-common (1:0.4.25) bionic; urgency=medium

  [ Alex Tu ]
  * gpu-manager.c:
    - Skip bbswitch, and make sure to unload the nvidia driver when
      the force-dgpu-on option is enabled (LP: #1728547).

  [ Bryan Quigley ]
  * debian/rules,
    debian/ubuntu-drivers-common.install,
    setup.py,
    share/hybrid/gpu-manager.conf:
    - Remove the remaing upstart pieces.

 -- Alberto Milone <alberto.milone@canonical.com>  Wed, 03 Jan 2018 12:51:48 +0100

ubuntu-drivers-common (1:0.4.24) bionic; urgency=medium

  * gpu-manager.{c|py}:
    - Add support for forcing the dGPU on on hybrid systems.
      Creating an empty file named "force-dgpu-on"
      in the /usr/share/gpu-manager.d directory will force the dGPU
      on in power saving mode (LP: #1728547).

 -- Alberto Milone <alberto.milone@canonical.com>  Mon, 30 Oct 2017 10:25:02 +0100

ubuntu-drivers-common (1:0.4.23) artful; urgency=medium

  [ Alberto Milone ]
  * gpu-manager.{c|py}:
    - Disable persistence mode before powering down the dGPU.
      If persistence mode is not disabled, gpu-manager will not be
      able to unload the nvidia module.
    - Add support for using custom xorg.confs with the nvidia
      driver (LP: #1667198).
      Custom xorg files can be named "non-hybrid" (for non hybrid
      systems), "hybrid-performance", and "hybrid-power-saving",
      and will have to placed in the /usr/share/gpu-manager.d
      directory.
      The directory can be overridden by passing another directory
      along with the "--custom-xorg-conf-path" parameter.
    - Add tests for the custom xorg.confs code and for amdgpu-pro
      hybrid support.
  [ Kai-Heng Feng ]
  * debian/control:
    - Add build dependency on libkmod-dev.
  * gpu-manager.c:
    - Detect and handle switchable graphics with the amdgpu-pro driver.
      AMDGPU-Pro has its own script to switch between powersaving and
      performance mode.
      Some machines allow enabling switchable graphics, or disabling
      the iGPU completely, thus leaving only the dGPU on. This new code
      simply detects the different profiles supported by AMD, and
      enables powersaving mode when possible.

 -- Alberto Milone <alberto.milone@canonical.com>  Thu, 11 May 2017 11:05:40 +0200

ubuntu-drivers-common (1:0.4.22) yakkety; urgency=medium

  * gpu-manager.c:
    - Disable persistence mode before powering down the dGPU.
      If persistence mode is not disabled, gpu-manager will not be able to
      unload the nvidia module.

 -- Alberto Milone <alberto.milone@canonical.com>  Wed, 31 Aug 2016 18:09:25 +0200

ubuntu-drivers-common (1:0.4.21) yakkety; urgency=medium

  * gpu-manager.c:
    - Make sure to load and unload the new nvidia-drm module.
      This fixes a problem that prevents the dGPU from being powered off
      in hybrid systems with recent nvidia drivers.

 -- Alberto Milone <alberto.milone@canonical.com>  Wed, 31 Aug 2016 11:47:13 +0200

ubuntu-drivers-common (1:0.4.20) yakkety; urgency=medium

  * Remove PackageKit plugin. This stopped working with packagekit 1.0 as its
    apt backend is gone and aptcc does not support plugins.
  * debian/control: Drop obsolete XS-Testsuite:.
  * Bump Standards-Version to 3.9.8.

 -- Martin Pitt <martin.pitt@ubuntu.com>  Tue, 16 Aug 2016 11:46:36 +0200

ubuntu-drivers-common (1:0.4.19) yakkety; urgency=medium

  [ Alberto Milone ]
  * gpu-manager.c:
    - Fix memory leak in get_alternatives(). Make sure to always free
      alternatives->current_core and alternatives->current_egl.
    - Partially drop the drm code, and get information about connectors
      from sysf. This fixes a long standing performance issue (LP: #1586933).

  [ Ying-Chun Liu (PaulLiu) ]
  * Quirks/quirkinfo.py:
    - Catch and ignore UnicodeDecodeErrors in dmi info, as some machines
      may report board_name as ffffffffffff0a to mean empty, and this
      causes an error in python 3 (LP: #1320868).

 -- Alberto Milone <alberto.milone@canonical.com>  Mon, 30 May 2016 16:17:42 +0200

ubuntu-drivers-common (1:0.4.18) yakkety; urgency=medium

  * gpu-manager.c:
    - Pass the arguments in the correct order when getting
      the list of alternatives (LP: #1575960).
      Thanks to Rafał Cieślak for the fix.

 -- Alberto Milone <alberto.milone@canonical.com>  Fri, 29 Apr 2016 12:29:03 +0200

ubuntu-drivers-common (1:0.4.17) xenial; urgency=medium

  * tests/ubuntu_drivers.py: Allow test_system_driver_packages_performance()
    90s on ARM, as 30s is not enough on slow buildds.

 -- Martin Pitt <martin.pitt@ubuntu.com>  Tue, 12 Apr 2016 11:03:37 +0200

ubuntu-drivers-common (1:0.4.16) xenial; urgency=medium

  * debian/tests/system: Drop test_fglrx() as the fglrx driver is gone.
    Test bcmwl instead.

 -- Martin Pitt <martin.pitt@ubuntu.com>  Fri, 04 Mar 2016 11:07:02 +0100

ubuntu-drivers-common (1:0.4.15) xenial; urgency=medium

  * gpu-manager.{c|py}:
    - Add support for managing EGL alternatives.
    - Make sure to load and to unload the new nvidia-modeset module for
      prime.
  * 71-u-d-c-gpu-detection.rules, u-d-c-print-pci-ids:
    - Fix fglrx detection.

 -- Alberto Milone <alberto.milone@canonical.com>  Thu, 28 Jan 2016 17:29:27 +0100

ubuntu-drivers-common (1:0.4.14) xenial; urgency=medium

  * gpu-manager.{c|py}:
    - Rely on udev for card detection. This helps detecting if a module
      was unloaded or if a card was disabled on a hybrid system.
      In addition to being more accurate (LP: #1485236), this should also
      be much faster on boot (LP: #1307069).
    - Restrict the search for built modules to the dkms directory. This
      improves performance.
  * debian/rules, setup.py, 71-u-d-c-gpu-detection.rules,
    u-d-c-print-pci-ids:
    - Provide a udev rule to detect cards and modules.

 -- Alberto Milone <alberto.milone@canonical.com>  Wed, 13 Jan 2016 10:35:18 +0100

ubuntu-drivers-common (1:0.4.13) xenial; urgency=medium

  * Depend on liblocale-gettext-perl for autopkgtest, forcing it not to be
    dropped during Perl transitions (thereby breaking the fglrx test) due to
    pinning only necessary packages from -proposed.

 -- Colin Watson <cjwatson@ubuntu.com>  Tue, 29 Dec 2015 05:22:18 +0000

ubuntu-drivers-common (1:0.4.12) xenial; urgency=medium

  [ Alberto Milone ]
  * UbuntuDrivers/detect.py:
    - Make modalias matching case insensitive (LP: #1500591).

  [ Martin Pitt ]
  * debian/tests/system: Explicitly require version 1.0 of UMockdev, to avoid
    a warning on stderr.

 -- Martin Pitt <martin.pitt@ubuntu.com>  Mon, 26 Oct 2015 11:03:09 +0100

ubuntu-drivers-common (1:0.4.11) wily; urgency=medium

  * gpu-manager.c:
    - Rely on /var/log/syslog to get information about unloaded modules.
      This should minimise the current slowdown on boot (LP: #1307069).
    - Switch from intel to modesetting as the default driver on hybrid
      intel/nvidia systems because of a regression in the intel driver
      (LP: #1507676).

 -- Alberto Milone <alberto.milone@canonical.com>  Mon, 19 Oct 2015 17:35:12 +0200

ubuntu-drivers-common (1:0.4.10) wily; urgency=medium

  * debian/tests/system: Drop the nvidia package tests; they are now tested
    through autodep8 on every kernel and dkms change, so we don't have to rely
    on this hard to maintain autopkgtest any more. Also drop most other driver
    package tests for the same reason; just keep the "fglrx" test to get a
    full end-to-end test with "ubuntu-drivers".

 -- Martin Pitt <martin.pitt@ubuntu.com>  Thu, 03 Sep 2015 11:27:33 +0200

ubuntu-drivers-common (1:0.4.9) wily; urgency=medium

  * tests/ubuntu_drivers.py: Reset the apt.Cache() cache between tests, as
    this is unreliable with tests that keep switching apt's root directory.
    (LP: #1487223)
  * Bump Standards-Version to 3.9.6 (no changes necessary).

 -- Martin Pitt <martin.pitt@ubuntu.com>  Thu, 03 Sep 2015 07:47:21 +0200

ubuntu-drivers-common (1:0.4.8) wily; urgency=medium

  [ Alberto Milone ]
  * share/hybrid/gpu-manager.c, tests/gpu-manager.py:
    - Use SNA in powersaving mode for pxpress, and keep UXA
      only for performance mode (where it's required). This
      fixes a number of HWE issues (e.g. LP: #1472972).
  * Quirks/quirkreader.py:
    - Set the encoding when opening the file. This fixes a
      crash in Wily.

  [ Martin Pitt ]
  * debian/rules: Ensure that $PATH includes /sbin:/usr/sbin, as the tests
    require several programs from that (e. g. modinfo, aptd). Fixes FTBFS due
    to test failures. (LP: #1487223)

 -- Martin Pitt <martin.pitt@ubuntu.com>  Wed, 02 Sep 2015 16:59:42 +0200

ubuntu-drivers-common (1:0.4.7) wily; urgency=medium

  * gpu-manager.c:
    - Check that we have write access to the log. If writing to
      the log fails, we show a warning, and use stdout instead.
      (LP: #1298693)

 -- Alberto Milone <alberto.milone@canonical.com>  Fri, 07 Aug 2015 10:40:23 +0200

ubuntu-drivers-common (1:0.4.6) wily; urgency=medium

  * gpu-manager.c, gpu-manager.py:
    - Use the amdconfig tool to configure multi-amd PXpress. This
      fixes a problem where the AMD control panel won't show an
      option to switch between power saving mode and performance
      mode on AMD+AMD hybrid systems (LP: #1410801).
    - The tests now reflect a more relaxed approach so that we
      do not overwrite configurations that are not supported (such
      as multiple xscreens set in the xorg.conf).

 -- Alberto Milone <alberto.milone@canonical.com>  Fri, 08 May 2015 16:42:32 +0200

ubuntu-drivers-common (1:0.4.5) vivid; urgency=medium

  * Call dh_systemd_enable after installing gpu-manager.service, so that the
    unit actually gets enabled. Also quiesce the confusing error messages
    about nonexisting binary package directories. (LP: #1443364)

 -- Martin Pitt <martin.pitt@ubuntu.com>  Mon, 13 Apr 2015 07:01:15 -0500

ubuntu-drivers-common (1:0.4.4) vivid; urgency=medium

  * debian/tests/system: Re-enable fglrx tests and update them for the
    fglrx-core split.

 -- Martin Pitt <martin.pitt@ubuntu.com>  Fri, 10 Apr 2015 12:47:48 +0200

ubuntu-drivers-common (1:0.4.3) vivid; urgency=medium

  * debian/tests/system: Don't use --auto-remove on purge, to avoid removing
    our test dependencies.
  * debian/tests/system: Set noninteractive debconf frontend, to avoid debconf
    error messages.
  * debian/tests/system: Mark fglrx tests as expected failures, the current
    fglrx driver is known to be incompatible with current X.org.

 -- Martin Pitt <martin.pitt@ubuntu.com>  Fri, 10 Apr 2015 11:44:45 +0200

ubuntu-drivers-common (1:0.4.2) vivid; urgency=medium

  * gpu-manager.c:
    - Do not abort when dealing with sddm. This allows users to get
      partial support for hybrid graphics when using sddm instead of
      lightdm.

 -- Alberto Milone <alberto.milone@canonical.com>  Thu, 09 Apr 2015 12:51:23 +0200

ubuntu-drivers-common (1:0.4.1) vivid; urgency=medium

  * debian/tests/system:
    - Add test for nvidia-346 and change the ids for nvidia-340.

 -- Alberto Milone <alberto.milone@canonical.com>  Thu, 12 Mar 2015 17:47:05 +0100

ubuntu-drivers-common (1:0.4) vivid; urgency=medium

  [ Dimitri John Ledkov ]
  * Add cpu-microcode detect-plugin. (LP: #1386257)

 -- Martin Pitt <martin.pitt@ubuntu.com>  Thu, 19 Feb 2015 14:52:28 +0100

ubuntu-drivers-common (1:0.3) vivid; urgency=medium

  * debian/tests/system: nvidia-331 is transitional now, so adjust tests to
    use nvidia-340.

 -- Martin Pitt <martin.pitt@ubuntu.com>  Mon, 16 Feb 2015 10:38:48 +0100

ubuntu-drivers-common (1:0.2.98.9) vivid; urgency=medium

  * gpu-manager.c:
    - Ignore pci passthroughs (LP: #1397124).

 -- Alberto Milone <alberto.milone@canonical.com>  Mon, 08 Dec 2014 10:56:17 +0100

ubuntu-drivers-common (1:0.2.98.8) vivid; urgency=medium

  * gpu-manager.service: Log into /var/log/gpu-manager.log so that we can pick
    this up from apport.

 -- Martin Pitt <martin.pitt@ubuntu.com>  Wed, 03 Dec 2014 15:28:24 +0100

ubuntu-drivers-common (1:0.2.98.7) vivid; urgency=medium

  * Only install systemd unit on architectures where gpu-manager gets built.

 -- Martin Pitt <martin.pitt@ubuntu.com>  Wed, 03 Dec 2014 14:59:47 +0100

ubuntu-drivers-common (1:0.2.98.6) vivid; urgency=medium

  * setup.py: Drop unnecessary glob().
  * tests/ubuntu_drivers.py: Set SYSTEMD_LOG_LEVEL to avoid failing on
    unexpected udevadm debug spew if the kernel gets booted with "debug".
    Fixes FTBFS on our arm64 builders.
  * Add systemd unit for gpu-manager.

 -- Martin Pitt <martin.pitt@ubuntu.com>  Wed, 03 Dec 2014 13:36:11 +0100

ubuntu-drivers-common (1:0.2.98.5) vivid; urgency=medium

  * gpu-manager.c:
    - Refine checks for blacklisted modules, so that we don't end up
      catching false positives (LP: 1376966).
      Thanks to Pär Lindfors for the patch.

 -- Alberto Milone <alberto.milone@canonical.com>  Thu, 30 Oct 2014 11:36:55 +0100

ubuntu-drivers-common (1:0.2.98.4) utopic; urgency=medium

  * debian/tests/system, tests/ubuntu_drivers.py,
    UbuntuDrivers/detect.py:
    - Revert the previous changes that made us switch from bcmwl to
      the open driver, as the latter (in order to be a full replacement)
      seems to require firmware that we cannot include in the Ubuntu
      image because of licensing issues (LP: #1374126).

 -- Alberto Milone <alberto.milone@canonical.com>  Thu, 09 Oct 2014 16:42:53 +0200

ubuntu-drivers-common (1:0.2.98.3) utopic; urgency=medium

  * gpu-manager.c:
    - Add support for "gpumanager_uxa" and "gpumanager_modesetting"
      boot parameters, so that there is an option to force NVIDIA
      Optimus systems (that don't work well with Intel/SNA) to use
      either Intel/UXA or modesetting (LP: #1365695).

 -- Alberto Milone <alberto.milone@canonical.com>  Thu, 18 Sep 2014 12:15:34 +0200

ubuntu-drivers-common (1:0.2.98.2) utopic; urgency=medium

  * gpu-manager.c, gpu-manager.py:
    - Be more tolerant with xorg.confs. This fixes the multi AMD
      GPU use case where aticonfig insists on not setting the
      PCI domain in the xorg.conf (LP: #1310489). Also add a test
      with one of the xorg.confs from the bug report so that we
      do not regress in the future.

 -- Alberto Milone <alberto.milone@canonical.com>  Sun, 07 Sep 2014 09:28:20 +0200

ubuntu-drivers-common (1:0.2.98.1) utopic; urgency=medium

  * gpu-manager.c, gpu-manager.py:
    - Avoid false positives with blacklisted modules (LP: #1363675).
    - Add regression test for the bug.

 -- Alberto Milone <alberto.milone@canonical.com>  Mon, 01 Sep 2014 18:01:09 +0200

ubuntu-drivers-common (1:0.2.98) utopic; urgency=medium

  * gpu-manager.c, gpu-manager.py:
    - Add support for testing core alternatives. This will be needed
      by fglrx.
    - Add the --backup-log parameter. This is only used for debugging
      and disabled by default.
    - Fix a regression that caused the gpu-manager to switch to mesa
      after enabling fglrx on hybrid systems (LP: #1310489). Also
      add a test case so that we don't regress in the future.
    - Check that either fglrx or nvidia is set in xorg.conf when
      xorg.conf is needed.
    - Check if kernel modules are blacklisted before choosing the
      driver (LP: #1310489).
    - Enable only GPUs with open drivers that have connected outputs.
      Attaching to GPUs that have no connected outputs would result
      in a black screen.
    - Allow RandR offloading even without bbswitch (LP: #1349282).
    - Fall back to mesa when failing to enable prime.
    - Do not try to enable prime if the nvidia driver is older than
      331.
    - Do not abort if the settings for prime cannot be found.
      Try creating the file before failing.
    - Avoid false positives of unloaded modules.
    - Use the cleanup attribute.
    - Always use snprintf instead of sprintf.

 -- Alberto Milone <alberto.milone@canonical.com>  Wed, 27 Aug 2014 10:39:17 +0200

ubuntu-drivers-common (1:0.2.97) utopic; urgency=medium

  * tests/testarchive.py: Organize debs in pool/ structure, for better
    reusability.
  * tests/ubuntu_drivers.py: Drop expected failures, they've succeeded for a
    long time. This needs to be fixed properly if there's a bug.
  * sl-modem plugin: Keep environment for aplay, just ensure it's using the C
    locale. (LP: #1296425)
  * Disable linux-firmware-nonfree autopkgtest for now. bcma does not declare
    any firmware dependencies and linux-firmware-nonfree does not declare
    modaliases, so it either just works now, or the driver needs fixing first.

 -- Martin Pitt <martin.pitt@ubuntu.com>  Mon, 18 Aug 2014 10:13:11 +0200

ubuntu-drivers-common (1:0.2.96.1) utopic; urgency=medium

  * gpu-manager.c:
    - Make sure to unload nvidia-uvm or nvidia won't be
      unloaded.
    - Make sure to walk properly the /dev/dri dir. This
      prevents the program from stopping when, for example
      /dev/dri/card1 is available while /dev/dri/card0 is
      not.

 -- Alberto Milone <alberto.milone@canonical.com>  Wed, 11 Jun 2014 17:29:38 +0200

ubuntu-drivers-common (1:0.2.96) utopic; urgency=medium

  * gpu-manager.c:
    - Try harder when loading bbswitch (LP: #1310023).
      If loading bbswitch fails try with or without the
      "skip_optimus_dsm=1" option.
    - Switch to intel/SNA for optimus systems (LP: #1326257).

 -- Alberto Milone <alberto.milone@canonical.com>  Wed, 04 Jun 2014 15:59:24 +0200

ubuntu-drivers-common (1:0.2.95) utopic; urgency=medium

  [ Tim Lunn ]
  * gpu-manager.c, gpu-manager.conf:
    - Use the gpu-manager with GDM too now that support for
      it has landed in Utopic (LP: #1262068).

 -- Alberto Milone <alberto.milone@canonical.com>  Fri, 30 May 2014 14:09:31 +0200

ubuntu-drivers-common (1:0.2.94) utopic; urgency=medium

  * gpu-manager.c, tests/gpu-manager.py:
    - Trim dmi resources or matching will give false positives.
      This should fix LP: #1310516 for good.
    - Re-enable checking alternatives for pxpress.

 -- Alberto Milone <alberto.milone@canonical.com>  Fri, 16 May 2014 13:28:31 +0200

ubuntu-drivers-common (1:0.2.93) utopic; urgency=medium

  * gpu-manager.c, tests/gpu-manager.py:
    - Add support for matching dmi product name (LP: #1310516).

 -- Alberto Milone <alberto.milone@canonical.com>  Mon, 12 May 2014 15:50:11 +0200

ubuntu-drivers-common (1:0.2.92.2) utopic; urgency=medium

  * gpu-manager.c:
    - Revert switch to the intel driver from modesetting until
      some issues are fixed.

 -- Alberto Milone <alberto.milone@canonical.com>  Mon, 28 Apr 2014 18:37:02 +0200

ubuntu-drivers-common (1:0.2.92.1) utopic; urgency=medium

  * debian/tests/system, tests/ubuntu_drivers.py:
    - Fix the relevant tests now that linux-firmware-nonfree
      has replaced bcmwl.

 -- Alberto Milone <alberto.milone@canonical.com>  Mon, 28 Apr 2014 18:03:45 +0200

ubuntu-drivers-common (1:0.2.92) utopic; urgency=medium

  [ Alberto Milone ]
  * gpu-manager.c:
    - Ignore CRT displays when using PRIME. This works around
      systems whose BIOS provides a ghost output (LP: #1296020).
    - Switch from modesetting to intel for PRIME.
  * tests/gpu-manager.py:
    - Check that we don't remove xorg.confs on 1st boot.
  * UbuntuDrivers/detect.py:
    - Do not autoinstall the broadcom driver. The open driver
      should be a better solution now (LP: #1306928).
    - Autoinstall linux-firmware-nonfree. This will help now
      that we no longer autoinstall Broadcom's binary driver.

  [ Mario Limonciello ]
  * gpu-manager.c:
    - During first boot, don't remove existing xorg.conf (LP: #1307546).

 -- Alberto Milone <alberto.milone@canonical.com>  Mon, 28 Apr 2014 10:15:11 +0200

ubuntu-drivers-common (1:0.2.91.4) trusty; urgency=medium

  * Force removal of jockey on upgrades. It has been replaced with
    ubuntu-drivers-common two cycles ago, removed from trusty, and now just
    crashes due to API changes in aptdaemon. (LP: #1216193)

 -- Martin Pitt <martin.pitt@ubuntu.com>  Sun, 13 Apr 2014 13:31:11 +0200

ubuntu-drivers-common (1:0.2.91.3) trusty; urgency=medium

  * gpu-manager.c:
    - Move away the xorg.conf if mesa is selected as a
      fallback and binary drivers are still in use in the
      xorg.conf. This will prevent X from failing when
      users on hybrid systems uninstall a binary driver.

 -- Alberto Milone <alberto.milone@canonical.com>  Wed, 09 Apr 2014 17:06:53 +0200

ubuntu-drivers-common (1:0.2.91.2) trusty; urgency=medium

  * gpu-manager.c:
    - Always check that devices are bound to a driver.
      This works better than blacklisting the 0380 class, and
      should help systems such as the one in LP: #1301839.

 -- Alberto Milone <alberto.milone@canonical.com>  Mon, 07 Apr 2014 17:52:29 +0200

ubuntu-drivers-common (1:0.2.91.1) trusty; urgency=medium

  * debian/control, debian/rules:
    - Obsolete and replace fglrx-pxpress. The gpu-manager
      already deals with AMD GPUs.

 -- Alberto Milone <alberto.milone@canonical.com>  Fri, 21 Mar 2014 19:03:20 +0100

ubuntu-drivers-common (1:0.2.91) trusty; urgency=medium

  * debian/control:
    - Add build dependency on libdrm-dev.
  * debian/rules:
    - Remove /etc/init/hybrid-gfx.conf.
    - Also remove the current upstart job from the architectures
      that don't ship gpu-manager.
  * gpu-manager.c, tests/gpu-manager.py:
    - Replace laptop specific hack to detect the need to offload
      rendering to the discrete card with code that opens the
      available drm devices and checks the connected outputs.
      If any outputs are connected to the Intel card, then we
      choose offloading. This also helps when the monitor is
      still connected to Intel on desktop systems with Intel +
      NVIDIA systems.
    - Preliminary work to reduce code duplication in nvidia-prime.
  * tests/ubuntu_drivers.py:
    - Do not abort if test_auto_install_system fails.

 -- Alberto Milone <alberto.milone@canonical.com>  Wed, 19 Mar 2014 14:49:04 +0100

ubuntu-drivers-common (1:0.2.90) trusty; urgency=low

  * gpu-manager.c, gpu-manager.py:
    - Match only PCI_CLASS_DISPLAY, except for PCI_CLASS_DISPLAY_OTHER.
    - Re-enable outputs connected to NVIDIA discrete cards. This only
      affects Optimus systems (LP: #1290711).
    - Prevent possible buffer overflow when reading the configuration
      from last boot.
    - Clean up and make get_output() more robust (LP: #1290831).

 -- Alberto Milone <alberto.milone@canonical.com>  Thu, 13 Mar 2014 10:15:06 +0100

ubuntu-drivers-common (1:0.2.89.6) trusty; urgency=low

  * gpu-manager.c:
    - Take action if settings don't match the current bbswitch status
      (LP: #1289420).

 -- Alberto Milone <alberto.milone@canonical.com>  Sat, 08 Mar 2014 17:07:28 +0100

ubuntu-drivers-common (1:0.2.89.5) trusty; urgency=low

  * tests/run:
    - Skip gpu-manager.py on anything other than the x86 family.

 -- Alberto Milone <alberto.milone@canonical.com>  Sat, 08 Mar 2014 01:26:18 +0100

ubuntu-drivers-common (1:0.2.89.4) trusty; urgency=medium

  [ Martin Pitt ]
  * Reenable tests.
  * Mark the three failing tests as expected failure instead of skipping them
    entirely, so that we can see what they do on the buildds.

  [ Alberto Milone ]
  * tests/gpu-manager.py:
    - Refactor the test suite by reusing more code and reducing the
      overall code.
    - Add test case for zero length dmi product version.
  * share/hybrid/gpu-manager.c:
    - Do not try to match quirks if dmi product version has zero length
      (LP: #1289298).

 -- Alberto Milone <alberto.milone@canonical.com>  Fri, 07 Mar 2014 22:54:22 +0100

ubuntu-drivers-common (1:0.2.89.3) trusty; urgency=low

  * debian/rules:
    - Temporarily disable all tests. We'll switch them back on as
      soon as we find out the cause of these failures.
  * tests/gpu-manager.py:
    - Do not run on anything but x86 family.

 -- Alberto Milone <alberto.milone@canonical.com>  Thu, 06 Mar 2014 16:30:54 +0100

ubuntu-drivers-common (1:0.2.89.2) trusty; urgency=low

  * tests/gpu-manager.py:
    - Fix FTBFS.

 -- Alberto Milone <alberto.milone@canonical.com>  Thu, 06 Mar 2014 11:45:29 +0100

ubuntu-drivers-common (1:0.2.89.1) trusty; urgency=low

  * tests/gpu-manager.py:
    - Remove leftover print that caused tests to fail in -proposed.

 -- Alberto Milone <alberto.milone@canonical.com>  Thu, 06 Mar 2014 10:47:44 +0100

ubuntu-drivers-common (1:0.2.89) trusty; urgency=low

  * debian/control:
    - Breaks: nvidia-prime (<< 0.6). We don't want the gpu-manager
      to compete with the old nvidia-prime on hybrid systems.
  * share/hybrid/gpu-manager.c:
    - Fix memory leaks and complete the different test cases.
  * tests/gpu-manager.py:
    - Add test suite for gpu-manager to reproduce different
      hardware/software scenarios.
  * UbuntuDrivers/detect.py, tests/ubuntu_drivers.py:
    - Enable installing graphics drivers on laptops with hybrid
      graphics (LP: #1126234), and on desktop systems where the
      BIOS doesn't disable the integrated GPU when a discrete
      card is available (LP: #1126234). This is now possible
      thanks to the gpu-manager (now enabled by default).
  * Replace the deprecated hybrid-detect program with gpu-manager (now
    enabled by default). In case of problems with the gpu-manager, it
    can be disabled by passing "nogpumanager" as a boot parameter.

 -- Alberto Milone <alberto.milone@canonical.com>  Thu, 06 Mar 2014 09:24:54 +0100

ubuntu-drivers-common (1:0.2.88) trusty; urgency=medium

  * debian/tests/control: Add missing linux-headers test dependency.
  * Drop python3-aptdaemon.pkcompat recommends to a suggests, to avoid pulling
    it into Kubuntu.
  * share/hybrid/gpu-manager.c:
    - Add the new gpu manager. This will replace hybrid-detect as soon as
      test coverage is complete.
  * tests/ubuntu_drivers.py:
    - Skip test_list_system() and test_devices_system() for now. We need
      to find a way to pass syspath without the whole APT_CONFIG env var,
      or the tests will fail if system packages match real system hardware.

 -- Alberto Milone <alberto.milone@canonical.com>  Thu, 20 Feb 2014 17:13:36 +0100

ubuntu-drivers-common (1:0.2.87) trusty; urgency=low

  * tests/ubuntu_drivers.py: Reduce the expected system modaliases from > 5 to
    > 3, as our arm64 builders seem a bit hardware deprived. Fixes FTBFS on
    arm64.

 -- Martin Pitt <martin.pitt@ubuntu.com>  Thu, 05 Dec 2013 10:20:08 +0100

ubuntu-drivers-common (1:0.2.86) trusty; urgency=low

  * debian/tests/system: nvidia-319 is now a transitional package, update
    tests to check nvidia-331 instead.

 -- Martin Pitt <martin.pitt@ubuntu.com>  Thu, 05 Dec 2013 09:52:58 +0100

ubuntu-drivers-common (1:0.2.85) trusty; urgency=low

  * Depend on kmod | module-init-tools. Apparently some users manage to
    uninstall it. (LP: #1087222)
  * Bump Standards-Version to 3.9.5. No changes necessary.

 -- Martin Pitt <martin.pitt@ubuntu.com>  Thu, 05 Dec 2013 07:55:48 +0100

ubuntu-drivers-common (1:0.2.84) trusty; urgency=low

  * debian/tests/system: Update check of modinfo error message to also work
    with current kmod.

 -- Martin Pitt <martin.pitt@ubuntu.com>  Mon, 04 Nov 2013 10:33:44 +0100

ubuntu-drivers-common (1:0.2.83) saucy; urgency=low

  * debian/tests/control: Install libgl1-mesa-glx for the tests, so that
    the fglrx packages don't fail to install.
  * debian/tests/system: nvidia-{310,313} are now transitional, drop tests and
    test nvidia-319{,-updates} instead.

 -- Martin Pitt <martin.pitt@ubuntu.com>  Fri, 05 Jul 2013 11:13:45 +0200

ubuntu-drivers-common (1:0.2.82) saucy; urgency=low

  * debian/tests/system: Accept stderr messages from the
    TestUbuntuDrivers.test_bcmwl() test, as this spits out lots of libkmod
    errors due to the rather thin umockdev environment.

 -- Martin Pitt <martin.pitt@ubuntu.com>  Wed, 19 Jun 2013 07:30:38 +0200

ubuntu-drivers-common (1:0.2.81) saucy; urgency=low

  * debian/tests/system: Port to umockdev.
  * share/fake-devices-wrapper: Fix fake bcmwl modalias.

 -- Martin Pitt <martin.pitt@ubuntu.com>  Tue, 18 Jun 2013 22:23:14 +0200

ubuntu-drivers-common (1:0.2.80) saucy; urgency=low

  * Make test failures non-fatal on powerpc.

 -- Martin Pitt <martin.pitt@ubuntu.com>  Tue, 18 Jun 2013 17:17:16 +0200

ubuntu-drivers-common (1:0.2.79) saucy; urgency=low

  * Skip test_system_driver_packages_bad_encoding() on powerpc. It's not
    obvious why it fails there, and without a porter box there is little we
    can do.

 -- Martin Pitt <martin.pitt@ubuntu.com>  Tue, 18 Jun 2013 14:48:01 +0200

ubuntu-drivers-common (1:0.2.78) saucy; urgency=low

  * debian/tests/system: Drop usage of fakesys.py, should not actually be
    necessary.
  * Drop tests/fakesysfs.py, not used any more and obsolete.
  * Bump Standards-Version to 3.9.4 (no changes necessary).
  * UbuntuDrivers/detect.py, system_aliases(): Tone down "Cannot read modalias
    file" warning into a debug statement; this isn't particularly interesting
    or an error the user could do something about, and it breaks tests on
    powerpc.

 -- Martin Pitt <martin.pitt@ubuntu.com>  Tue, 18 Jun 2013 13:43:05 +0200

ubuntu-drivers-common (1:0.2.77) saucy; urgency=low

  * detect.py, _get_db_name(): Call "udevadm hwdb" instead of the old
    /lib/udev/*-db helpers; the latter don't exist any more. This brings back
    vendor/product names. Bump udev dependency accordingly. (LP: #1186777)
  * share/fake-devices-wrapper: Rewrite using umockdev, our fakesys.py does
    not work any more with current libudev.
  * Port test suite from fakesys.py to umockdev. Add umockdev build-dependency
    for this (see MIR LP #1190926)

 -- Martin Pitt <martin.pitt@ubuntu.com>  Fri, 14 Jun 2013 14:20:21 +0200

ubuntu-drivers-common (1:0.2.76) raring; urgency=low

  * debian/tests/system: nvidia-current is now a transitional package, so
    change tests to test -304.
  * debian/tests/system: Add tests for nvidia-310 and -313-updates.
  * debian/tests/system: Drop sl-modem test case. We don't officially support
    it, and it's broken at the moment. The package build test should move into
    sl-modem itself if anyone is interested in keeping it alive.

 -- Martin Pitt <martin.pitt@ubuntu.com>  Mon, 18 Mar 2013 13:12:14 +0100

ubuntu-drivers-common (1:0.2.75) raring; urgency=low

  * UbuntuDrivers/detect.py:
    - Add get_linux() which returns the linux metapackage name.
  * UbuntuDrivers/kerneldetection.py:
    - Rely on the source name only for "-lts" packages (a special case).
    - Add KernelDetection.get_linux_metapackage().
  * tests/ubuntu_drivers.py:
    - Add more tests with different kernel names.
    - Extend test coverage to both get_linux() and get_linux_headers()
      from UbuntuDrivers/detect.py.

 -- Alberto Milone <alberto.milone@canonical.com>  Wed, 30 Jan 2013 12:08:59 +0100

ubuntu-drivers-common (1:0.2.74) raring; urgency=low

  [ Martin Pitt ]
  * hybrid-detect.c: Fix detection of i386 architecture. Thanks Dennis
    Baurichter! (LP: #1096354)

  [ Alberto Milone ]
  * NvidiaDetector/nvidiadetector.py: Exclude -current from the
    recommended flavours. The -current flavour is now a transitional
    package therefore we should not recommend it any more.
  * UbuntuDrivers/kerneldetection.py, UbuntuDrivers/detect.py,
    tests/ubuntu_drivers.py: Add support for checking and suggesting
    the required linux headers.

 -- Alberto Milone <alberto.milone@canonical.com>  Tue, 29 Jan 2013 13:30:50 +0100

ubuntu-drivers-common (1:0.2.73) raring; urgency=low

  * debian/tests/control: Add apport to test dependencies, so that the DKMS
    hook can generate proper crash files which will help with debugging.
  * debian/tests/system: In the Broadcom wifi test, use a proper device class
    and subclass, as the current driver matches on those now.

 -- Martin Pitt <martin.pitt@ubuntu.com>  Thu, 13 Dec 2012 16:02:42 +0100

ubuntu-drivers-common (1:0.2.72) raring; urgency=low

  [ Matthias Klose ]
  * Build-depend on python3-all.

  [ Dmitrijs Ledkovs ]
  * Use /usr/bin/python3 shebang.

  [ Martin Pitt ]
  * debian/tests/system: Fix duplicate output of error message for test
    failures.
  * tests/ubuntu_drivers.py, test_devices_detect_plugins(): Fix failure if
    special.py occurs first in the output. This bug was triggered by Python
    3.3's new hash randomization behaviour. (LP: #1071997)
  * UbuntuDrivers/detect.py: Fix UnicodeDecodeError crash when encountering a
    package with invalid UTF-8 encoding. Just skip those packages instead. Add
    test to tests/ubuntu_drivers.py.

 -- Martin Pitt <martin.pitt@ubuntu.com>  Wed, 07 Nov 2012 15:47:19 +0100

ubuntu-drivers-common (1:0.2.71.1) quantal-proposed; urgency=low

  * NvidiaDetector/nvidiadetector.py:
    - Make sure to never recommend experimental drivers (LP: #1070795).

 -- Alberto Milone <alberto.milone@canonical.com>  Wed, 24 Oct 2012 16:42:19 +0200

ubuntu-drivers-common (1:0.2.71) quantal; urgency=low

  * tests/ubuntu_drivers.py: When calling PackageKit, retry up to 5 seconds on
    o.f.d.Error.ServiceUnknown, so that this also works reliably on our slow
    ARM builders. (LP: #1061748)

 -- Martin Pitt <martin.pitt@ubuntu.com>  Fri, 05 Oct 2012 08:25:30 +0200

ubuntu-drivers-common (1:0.2.70) quantal; urgency=low

  * UbuntuDrivers/detect.py: Never recommend a driver which has "experiment"
    in the name, unless no other driver is available.

 -- Martin Pitt <martin.pitt@ubuntu.com>  Thu, 04 Oct 2012 22:59:33 +0200

ubuntu-drivers-common (1:0.2.69) quantal; urgency=low

  * Drop share/last_gfx_boot, and stop installing it in setup.py. This file is
    created and updated at runtime and should not be shipped in the package.
    (LP: #1045629)
  * setup.py: Only install the upstart job on platforms where we build
    hybrid-detect. (LP: #1045193)
  * debian/rules: On architectures which do not ship hybrid-detect, generate a 
    .maintscript helper to clean up the /etc/init/hybrid-gfx.conf upstart job
    conffile on upgrade.
  * tests/ubuntu_drivers.py: Add test for a video driver which supports
    multiple X.org video ABIs. Reproduces LP #1033222.
  * UbuntuDrivers/detect.py, _check_video_abi_compat(): Do not only consider
    the first xorg-video-abi-* dependency, but all of them. (LP: #1033222)

 -- Martin Pitt <martin.pitt@ubuntu.com>  Thu, 06 Sep 2012 15:18:26 +0200

ubuntu-drivers-common (1:0.2.68) quantal; urgency=low

  * setup.py: Fix hybrid_detect installation. (LP: #1026787)

 -- Jason Conti <jason.conti@gmail.com>  Fri, 20 Jul 2012 05:45:14 +0200

ubuntu-drivers-common (1:0.2.67) quantal; urgency=low

  * setup.py: Install hybrid-detect through data_files instead of scripts, as
    the later stopped working with python 3.2.3-3 (see LP #1026016)

 -- Martin Pitt <martin.pitt@ubuntu.com>  Wed, 18 Jul 2012 10:23:05 +0200

ubuntu-drivers-common (1:0.2.66) quantal; urgency=low

  * UbuntuDrivers/detect.py, system_device_drivers(): Add driver flag
    "manual_installed" if none of the driver packages are installed, but the
    corresponding kernel module is available. This usually means that the user
    installed the driver manually from upstream. (LP: #1025632)
  * share/fake-devices-wrapper: If $FAKE_INSTALLED_KMOD is set, run the
    wrapped program with a "modinfo" wrapper in $PATH which claims that the
    given kernel module name is available. This can be used to test the
    "manually installed driver" case.

 -- Martin Pitt <martin.pitt@ubuntu.com>  Wed, 18 Jul 2012 09:29:59 +0200

ubuntu-drivers-common (1:0.2.65) quantal; urgency=low

  * UbuntuDrivers/detect.py, system_driver_packages(): Add 'recommended' flag
    to the nvidia-* and fglrx-* packages, which usually provide more than one
    package for a particular device. (LP: #1025315)
  * UbuntuDrivers/detect.py, auto_install_filter(): Filter out non-recommended
    packages, to avoid installing multiple versions of the NVidia or FGLRX
    driver.
  * UbuntuDrivers/detect.py: Change return value of detect_plugin_packages()
    to a plugin_name → [package, ...] map, so that we retain the plugin names.
  * UbuntuDrivers/detect.py: Add system_device_drivers() API to get a
    by-device view of drivers, plus OS builtin free alternatives (such as
    Nouveau). Add it to README as well. (LP: #1025323)
  * ubuntu-drivers: Add "device" command to show by-device drivers as reported
    by system_device_drivers().

 -- Martin Pitt <martin.pitt@ubuntu.com>  Tue, 17 Jul 2012 15:48:44 +0200

ubuntu-drivers-common (1:0.2.64) quantal; urgency=low

  * debian/control: Add pciutils and usbutilsl build/binary dependencies, so
    that pci-db and usb-db actually have some data files to work with.

 -- Martin Pitt <martin.pitt@ubuntu.com>  Fri, 13 Jul 2012 11:08:02 +0200

ubuntu-drivers-common (1:0.2.63) quantal; urgency=low

  * debian/control: Add udev build/binary dependency, to ensure we have pci-db
    and usb-db.

 -- Martin Pitt <martin.pitt@ubuntu.com>  Fri, 13 Jul 2012 10:52:46 +0200

ubuntu-drivers-common (1:0.2.62) quantal; urgency=low

  * debian/control: As the PackageKit apt backend is going away, drop the
    Conflicts to packagekit-backend-aptcc. Instead, recommend
    python3-aptdaemon.pkcompat and update the description to point out that
    the PackageKit API does not work with the aptcc backend.
    (LP: #1023953)
  * UbuntuDrivers.detect.py, system_driver_packages(): Add 'vendor' and
    'model' fields for the human readable names from pci/usb databases.

 -- Martin Pitt <martin.pitt@ubuntu.com>  Fri, 13 Jul 2012 10:41:12 +0200

ubuntu-drivers-common (1:0.2.61) quantal; urgency=low

  * NvidiaDetector/nvidiadetector.py: Fix crash if there is only one card.
    (LP: #1021305)
  * Add share/fake-devices-wrapper: Wrapper script to run a command under a
    mock sysfs tree which pretends to have an NVidia and ATI graphics card,
    and a Broadcom wifi card. This can be used for testing the new
    software-properties or other driver management software.

 -- Martin Pitt <martin.pitt@ubuntu.com>  Thu, 12 Jul 2012 16:49:08 +0200

ubuntu-drivers-common (1:0.2.60) quantal; urgency=low

  * libudev uses $SYSFS_PATH, not $SYSFS. Fix test suite accordingly.
  * debian/tests/system: Raise a more specific exception if headers for
    the running kernel are not installed. Thanks to Jean-Baptiste Lallement
    for the intial patch! (LP: #1021386)

 -- Martin Pitt <martin.pitt@ubuntu.com>  Fri, 06 Jul 2012 07:47:09 +0200

ubuntu-drivers-common (1:0.2.59) quantal; urgency=low

  * UbuntuDrivers/detect.py: Fix crash on non-ASCII characters in Xorg log.
    Adjust test case to reproduce this. (LP: #1020329).

 -- Martin Pitt <martin.pitt@ubuntu.com>  Tue, 03 Jul 2012 12:38:39 +0200

ubuntu-drivers-common (1:0.2.58) quantal; urgency=low

  * Add detect-plugins/arm-gles.py, thanks Oliver Grawert! (LP: #1016006)
  * debian/tests/system: Add test for virtualbox-dkms.
  * debian/tests/system: Add test for sl-modem-dkms.

 -- Martin Pitt <martin.pitt@ubuntu.com>  Tue, 26 Jun 2012 07:55:43 +0200

ubuntu-drivers-common (1:0.2.57) quantal; urgency=low

  * debian/tests/control: Drop undefined "no-build-needed" feature.
  * debian/tests/system: NVidia and FGLRX drivers produce some stderr output
    when installing the packages. Don't fail on them, but do show the output
    in the test suite.

 -- Martin Pitt <martin.pitt@ubuntu.com>  Thu, 21 Jun 2012 08:32:59 +0200

ubuntu-drivers-common (1:0.2.56) quantal; urgency=low

  * UbuntuDrivers/detect.py: Add nvidia-* for automatic installation after
    discussion with Chris. The proprietary driver is still the better choice
    (if you click "proprietary 3rd party drivers" in Ubiquity) until Nouveau
    enables power management.
  * tests/ubuntu_drivers.py: Update test_auto_install_chroot() for above
    change, as nvidia now does get installed automatically.
  * Quirks/quirkapplier.py: Update to current xkit API: Call write(), not
    writeFile(). (LP: #1014728)
  * UbuntuDrivers/detect.py: Change system_modaliases() to return an alias →
    sysfs_path map, instead of just a list of aliases.
  * UbuntuDrivers/detect.py: Change system_driver_packages() to return a
    package → info map, instead of just a list of packages. UI can use the
    info to show which device requested a driver, whether it is free or
    proprietary, and whether it is a distro or third-party package.
    (LP: #1013665)
  * Fix fd leaks from subprocess in the test suite.
  * Add debian/tests/system and debian/tests/control: Add autopkg test to
    check that we can detect, install, and remove the nvidia, fglrx, and bcmwl
    drivers. Due to their nature of being compiled on the client side and
    depend on matching kernel headers/API, they are inherently a bit brittle
    and thus we should spot regressions immediately.

 -- Martin Pitt <martin.pitt@ubuntu.com>  Wed, 20 Jun 2012 16:54:23 +0200

ubuntu-drivers-common (1:0.2.55) quantal; urgency=low

  [ Martin Pitt ]
  * UbuntuDrivers/detect.py: Auto-install virtualbox-guest-dkms.
  * UbuntuDrivers/PackageKit.py: If packagekit.enums is not available, fall
    back to aptdaemon.pkenums. This will allow us to move to Python3 without
    waiting for PackageKit.
  * Revert Dmitrijs' relative imports and move back to Python3 compatible
    absolute imports.
  * quirks-handler, setup.py: Move to Python 3 as well.

  [ Dmitrijs Ledkovs ]
  * NvidiaDetector/nvidiadetector.py: Use python3 compatible syntax.
  * Convert package to python3 only.

 -- Martin Pitt <martin.pitt@ubuntu.com>  Thu, 14 Jun 2012 08:05:47 +0200

ubuntu-drivers-common (1:0.2.54) quantal; urgency=low

  * debian/control: depend on python-xkit (>= 0.5.0).
  * Quirks/quirkapplier.py, Quirks/quirkreader.py
    tests/quirkreader-test.py:
    - Add support for the new python-xkit API.

 -- Alberto Milone <alberto.milone@canonical.com>  Fri, 08 Jun 2012 16:36:02 +0200

ubuntu-drivers-common (1:0.2.53) quantal; urgency=low

  * debian/control: Drop hard packagekit/aptdeamon dependencies, and move them
    to Suggests/Enhances. We do not need them for the core code, just for the
    PackageKit plugin.
  * UbuntuDrivers/PackageKit.py: Drop system_driver_packages(), as it is
    really not that useful: For UIs using the PackageKit API you cannot call
    it, and for Ubuntu specific UIs you can use the faster
    UbuntuDrivers.detect API. Instead, provide the functionality through the
    WhatProvides(HARDWARE_DRIVER, "drivers_for_attached_hardware") call, which
    is defined in PackageKit. Adjust tests accordingly.
  * debian/control: Update description.
  * debian/control: Drop obsolete XB-Python-Version.
  * debian/control: Move packagekit-backend-aptcc from Breaks to Conflicts, as
    it is unversioned.
  * UbuntuDrivers/PackageKit.py: Add pkcon example for HARDWARE_DRIVERS to
    header comment.
  * UbuntuDrivers/detect.py, packages_for_modalias(): Avoid returning the same
    package multiple times.
  * Add README: Document purpose, interfaces, and detection logic.
  * Add debian/ubuntu-drivers-common.apport: Apport hook to include the output
    of "ubutu-drivers debug". Add dh-apport build dependency and enable in
    debian/rules.
  * Add dh-modaliases, moved from the obsolete Jockey package:
    - Add debhelper/dh_modaliases: Debhelper program to produce a
      ${modaliases} substvar from scanning .ko files or
      debian/packagename.modaliases.
    - Add debhelper/modaliases.pm: dh_auto sequencer for dh_modaliases.
    - Add debian/dh-modaliases.install: Install above files.
    - debian/control: Add dh-modaliases package.
    - debian/rules: Create manpage from dh_modaliases POD.
  * Add debhelper/test_dh_modaliases: Old test script for dh_modaliases from
    Jockey. This is not integrated into "make check" and uses the
    snd_hda_intel kernel module from the system; this needs to be run manually
    for now.
  * debian/rules: Respect "nocheck" in $DEB_BUILD_OPTIONS.

 -- Martin Pitt <martin.pitt@ubuntu.com>  Thu, 31 May 2012 10:35:26 +0200

ubuntu-drivers-common (1:0.2.52) quantal; urgency=low

  * ubuntu-drivers: Add --package-list option to create a file with the list
    of installed packages in "autoinstall" mode.
  * Add ubiquity/target-config/31ubuntu_driver_packages: Ubiquity plugin to
    install all packages that "ubuntu-drivers autoinstall" installed into the
    live system. Install it in setup.py.
  * ubuntu-drivers: Stop meddling with the debconf environment variables. It
    is wrong (and too late anyway for Ubiquity) to do it here. The complete
    environment setting is now done in Ubiquity's simple-plugins.

 -- Martin Pitt <martin.pitt@ubuntu.com>  Tue, 29 May 2012 16:00:21 +0200

ubuntu-drivers-common (1:0.2.51) quantal; urgency=low

  * detect-plugins/sl-modem.py: Do not log an exception when
    /proc/asound/cards does not exist (such as in the buildds), as it causes
    the test_plugin_errors test to fail.

 -- Martin Pitt <martin.pitt@ubuntu.com>  Tue, 29 May 2012 10:24:51 +0200

ubuntu-drivers-common (1:0.2.50) quantal; urgency=low

  * debian/control: Add alsa-utils build and binary dependency, so that the
    sl-modem handler can call aplay.

 -- Martin Pitt <martin.pitt@ubuntu.com>  Tue, 29 May 2012 09:49:10 +0200

ubuntu-drivers-common (1:0.2.49) quantal; urgency=low

  * Fix exception, print, and assert syntax to be Python 3 compatible.
  * Fix octal number and iteration syntax to be Python 3 compatible.
  * Add .gitignore to ignore built stuff.
  * tests/run: Clean up generated settings.py file on exit.
  * Add detect-plugins/sl-modem.py: Custom detect plugin for the
    sl-modem-daemon special case (formerly handled by Jockey's sl_modem.py
    handler).
  * debian/rules: Simplify running the tests.
  * tests/ubuntu_drivers.py: Fix temporary log level changing.

 -- Martin Pitt <martin.pitt@ubuntu.com>  Tue, 29 May 2012 08:36:29 +0200

ubuntu-drivers-common (1:0.2.48) quantal; urgency=low

  * ubuntu-drivers: Fix duplicate system modalias debug messages.
  * UbuntuDrivers/detect.py: Disable two debug messages which cause excessive
    debug log spew and are not very interesting.
  * ubuntu-drivers autoinstall: Do not reinstall already installed drivers.
  * Add detect-plugins/open-vm-dkms.py: Custom detect plugin for the
    open-vm-dkms special case (formerly handled by Jockeys' vmware-client.py
    handler).
  * setup.py: Install detect-plugins/*.
  * tests/ubuntu_drivers.py: Add PluginsTest to check that shipped plugins
    work without errors or crashes.
  * UbuntuDrivers/detect.py, _check_video_abi_compat(): Disable NVidia driver
    if X.org's log shows that the Intel driver is loaded. This prevents
    breaking hybrid systems as long as the NVidia driver and X.org do not work
    on those.
  * debian/ubuntu-drivers-common.templates: Drop trailing whitespace, to stop
    lintian from complaining.
  * debian/control: Add missing ${misc:Depends} to transitional package.
  * debian/control: Add missing ${shlibs:Depends} for hybrid-detect.
  * debian/control: Set priority of the nividia-common transitional package to
    "extra" to quiesce lintian.

 -- Martin Pitt <martin.pitt@ubuntu.com>  Fri, 25 May 2012 13:58:21 +0200

ubuntu-drivers-common (1:0.2.47) quantal; urgency=low

  * UbuntuDrivers/detect.py, system_modaliases(): Catch/log IOErrors when
    trying to open "modalias" files in /sys. On powerpc we get a "No such
    device" error on some files, causing test failures.
  * tests/ubuntu_drivers.py, ToolTest: Explicitly set --log in the chroot's
    DPKG::options::. The buildds seem to have a dpkg configuration which needs
    that, otherwise it's trying to write into the system log file.

 -- Martin Pitt <martin.pitt@ubuntu.com>  Fri, 25 May 2012 06:54:13 +0200

ubuntu-drivers-common (1:0.2.46) quantal; urgency=low

  * Rename to ubuntu-drivers-common, as this package is already necessary for
    fglrx as well, and will soon get support for more drivers (replacing
    Jockey). Update file references and names everywhere, and drop the
    obsolete debian/README.Debian and debian/nvidia-common.preinst.
  * debian/control: Fix for current python packaging policy (XS- → X-), and
    drop obsolete debian/pycompat.
  * debian/control: Add Vcs-* tags.
  * setup.py: Move from distutils to setuptools, to get an egg info (needed to
    provide PackageKit plugins). Add python-setuptools build dependency.
  * Add tests/fakesysfs.py: Provide a fake sysfs directory for testing.
    Adapted from upower's integration test suite.
  * Add tests/testarchive.py: Class for building an apt archive with test
    packages.
  * Add UbuntuDrivers/detect.py, tests/ubuntu_drivers.py: Hardware/driver
    detection functionality.  These are borrowed and streamlined from Jockey.
  * Add aptdaemon/PackageKit (apt backend) plugin for what-provides MODALIAS:
    - Add UbuntuDrivers/PackageKit.py: The actual plugin, which checks the
      query against the patterns packages specify in their "Modaliases:"
      header. Also provides a system_driver_packages() function to get all
      driver packages applicable for the system.
    - setup.py: Install the new UbuntuDrivers Python package and register the
      plugin entry point.
    - tests/ubuntu_drivers.py: Add tests cases for UbuntuDrivers.PackageKit,
      using a test aptdaemon instance on a local session bus.
    - debian/control: Add python-aptdaemon.pkcompat dependency. Also specify
      packagekit as an alternative, but conflict to packagekit-backend-aptcc
      for now, as this does not support the MODALIAS what-provides query, nor
      plugins. This means that you cannot currently install this package
      together with packagekit as long as the latter hard-depends on the aptcc
      backend. Also add aptdaemon/dbus build dependencies to be able to run
      the tests during build time.
  * tests/run: Exit with a nonzero code if there are failures or errors.
  * debian/rules: Ensure that our egg-info is built before running the tests,
    and removed again on clean.
  * debian/copyright: Rewrite using copyright 1.0 format.
  * Add ubuntu-drivers: Command line tool to list available driver packages
    for this system and auto-install them. This replaces the functionality of
    "jockey-text --auto-install". This does not use any D-BUS communication,
    so is safe to run in chroots.
  * debian/control: Switch to Architecture: any, we are already building this
    package anywhere but powerpc.
  * setup.py: Remove commented code for updating .mo files. This package is
    not supposed to show user-visible strings, and if we ever get them it
    should rather use python-distutils-extra.
  * setup.py: Only build hybrid-detect on x86 machines.
  * debian/control: Bump Standards-Version to 3.9.3.

 -- Martin Pitt <martin.pitt@ubuntu.com>  Thu, 24 May 2012 18:22:53 +0200

nvidia-common (1:0.2.45) quantal; urgency=low

  * Don't write to /usr/share for hybrid graphics
    detection, use /var/lib instead (LP: #976779).

 -- Alberto Milone <alberto.milone@canonical.com>  Tue, 15 May 2012 14:30:07 +0200

nvidia-common (1:0.2.44) precise; urgency=low

  [ Ricardo Salveti de Araujo ]
  * Make it possible to use nvidia-common with arm/gles
    drivers (LP: #977245).

 -- Alberto Milone <alberto.milone@canonical.com>  Tue, 10 Apr 2012 11:33:06 +0200

nvidia-common (1:0.2.43) precise; urgency=low

  * Do not apply multiple quirks when facing multiple values
    for a tag. This was causing nvidia-common to apply quirks
    that are not specific to the hardware in use.
  * Make sure never to add quirks without an id.
  * Improve test 3 and 4 of the test suite:
    - Add testcase for matching multiple products at the same
      time.
    - Make sure to parse config files in the quirks directory.
    - Change the name of the handlers used in the tests so
      that they don't conflict with the ones in the quirks
      files.

 -- Alberto Milone <alberto.milone@canonical.com>  Fri, 06 Apr 2012 18:22:23 +0200

nvidia-common (1:0.2.42) precise; urgency=low

  * Fix broken hybrid-gfx upstart job.

 -- StÃ©phane Graber <stgraber@ubuntu.com>  Thu, 22 Mar 2012 16:38:16 -0400

nvidia-common (1:0.2.41) precise; urgency=low

  * Add a test suite and run it at build time with dh_auto_test.
  * Work correctly when the pipe symbol is used in "Match" tags.
    This symbol only worked when used in the "Handler" tag.
    Both test cases are covered in the test suite.

 -- Alberto Milone <alberto.milone@canonical.com>  Mon, 12 Mar 2012 12:30:52 +0100

nvidia-common (1:0.2.40) precise; urgency=low

  * Add quirks to get brightness keys to work on Lenovo T420s
    (LP: #773710) and on Dell Latitude E6530 (LP: #914069)
    when using NVIDIA's proprietary driver.

 -- Alberto Milone <alberto.milone@canonical.com>  Thu, 08 Mar 2012 11:30:56 +0100

nvidia-common (1:0.2.39) precise; urgency=low

  * Re-enable support for Hybrid Graphics now that the driver
    packages are fixed.

 -- Alberto Milone <alberto.milone@canonical.com>  Sat, 18 Feb 2012 09:48:35 +0100

nvidia-common (1:0.2.38) precise; urgency=low

  * Add support for Hybrid graphics, disabled by default for now.

 -- Alberto Milone <alberto.milone@canonical.com>  Wed, 15 Feb 2012 18:04:29 +0100

nvidia-common (1:0.2.37) precise; urgency=low

  * Quirks, quirks-handler:
    - Add module and script to create quirks for graphics drivers.

 -- Alberto Milone <alberto.milone@canonical.com>  Fri, 03 Feb 2012 13:57:10 +0100

nvidia-common (1:0.2.36) precise; urgency=low

  * NvidiaDetector/alternatives.py:
    - Add optional ignore_pattern argument to get_alternative_by_name.
      This argument allows ignoring a substring in the name. This is
      required in the case of fglrx and fglrx-updates which share the
      same master link name (LP: #873058).

 -- Alberto Milone <alberto.milone@canonical.com>  Wed, 16 Nov 2011 17:04:21 +0100

nvidia-common (1:0.2.35) oneiric; urgency=low

  * NvidiaDetector/alternatives.py:
    - Return the correct alternative when dealing with "updates"
      driver flavours in get_alternative_by_name(). This allows
      Jockey to correctly detect the alternatives provided by
      different drivers (LP: #841462).

 -- Alberto Milone <alberto.milone@canonical.com>  Wed, 07 Sep 2011 10:59:20 +0200

nvidia-common (1:0.2.34) oneiric; urgency=low

  * debian/nvidia-common.preinst:
    - Use dpkg-maintscript-helper to remove conffiles.

 -- Alberto Milone <alberto.milone@canonical.com>  Thu, 25 Aug 2011 12:36:19 +0200

nvidia-common (1:0.2.33) oneiric; urgency=low

  * debian/nvidia-common.preinst:
    - Make sure to remove any leftover kernel hooks from nvidia-common.
  * debian/nvidia-common.postinst:
    - Disable the debconf interface.

 -- Alberto Milone <alberto.milone@canonical.com>  Wed, 17 Aug 2011 16:59:06 +0200

nvidia-common (1:0.2.32) oneiric; urgency=low

  * NvidiaDetector/alternatives.py:
    - Remove trailing whitespace.
  * NvidiaDetector/nvidiadetector.py:
    - Remove trailing whitespace.
    - Ignore "-updates" flavours and recommend only stable flavours.
      This fixes a crash in the nvidia detector.
  * setup.py:
    - Disable kernel hooks.

 -- Alberto Milone <alberto.milone@canonical.com>  Fri, 12 Aug 2011 17:33:04 +0200

nvidia-common (1:0.2.31) oneiric; urgency=low

  * NvidiaDetector/alternatives.py:
    - Replace __ with _ for private methods.
    - Make Alternatives a new-style class.
    - Add MultiArchUtils class so that Jockey can get the names of
      multi-arch alternatives (LP: #798049).

 -- Alberto Milone <alberto.milone@canonical.com>  Fri, 24 Jun 2011 18:11:31 +0200

nvidia-common (1:0.2.30+1) oneiric; urgency=low

  * Add epoch to override the sync. The packages in Debian and Ubuntu
    have the same name but different code and scope (LP: #792576).

 -- Alberto Milone <alberto.milone@canonical.com>  Sat, 04 Jun 2011 12:13:27 +0200

nvidia-common (0.2.30) natty; urgency=low

  * debian/control:
    - Set the section to "admin" so that vrms doesn't complain about
      the package even though it contains only free software (LP: #745904).

 -- Alberto Milone <alberto.milone@canonical.com>  Wed, 06 Apr 2011 17:15:51 +0200

nvidia-common (0.2.29) natty; urgency=low

  * NvidiaDetector/nvidiadetector.py:
    - Strip the architecture from the package name. This makes sure we
      extract the driver flavour correctly (LP: #752101).

 -- Alberto Milone <alberto.milone@canonical.com>  Wed, 06 Apr 2011 16:23:15 +0200

nvidia-common (0.2.28) natty; urgency=low

  * debian/control: Add conflicts/replaces to the old -modalias packages, to
    clean them up. They are causing unwanted and nonworking driver offerings.
    (LP: #717776)

 -- Martin Pitt <martin.pitt@ubuntu.com>  Mon, 07 Mar 2011 18:59:10 +0100

nvidia-common (0.2.27) natty; urgency=low

  * nvidia-detector:
    - Initialise NvidiaDetection() with verbose=False. This should avoid
      problems when dealing with debconf (LP: #698327). 

 -- Alberto Milone <alberto.milone@canonical.com>  Tue, 18 Jan 2011 18:15:44 +0100

nvidia-common (0.2.26) natty; urgency=low

  * NvidiaDetector/nvidiadetector.py: Fix __get_value_from_name() to only
    convert the string to an int if we don't have an explicit override.
    (LP: #692022)
  * debian/nvidia-common.postinst: When calling nvidia-detector, only consider
    the last line, to ignore other messages before the "None". (LP: #692096)
  * debian/control: Add missing ${misc:Depends}.
  * debian/control, debian/rules, debian/compat: Move to "dh", compat level 7,
    and build with dh_python2, which greatly simplifies the build system.
  * debian/control: Set Maintainer to standard "ubuntu developers".
  * debian/nvidia-common.config: Add missing set -e, thanks lintian.
  * debian/nvidia-common.postinst: Drop obsolete upgrade handling.
  * Use "3.0 (quilt)" source package format.
  * debian/control: Bump Standards-Version to 3.9.1.

 -- Martin Pitt <martin.pitt@ubuntu.com>  Sun, 19 Dec 2010 11:29:51 +0100

nvidia-common (0.2.25) natty; urgency=low

  * NvidiaDetector/nvidiadetector.py: Drop code to read
    /usr/share/jockey/modaliases, and scan for "Modaliases:" package headers
    instead. Add dependency to python-apt.
  * debian/control: Drop Vcs-Bzr:. That branch is ancient, and we should use
    lp:ubuntu/nvidia-common now anyway.

 -- Martin Pitt <martin.pitt@ubuntu.com>  Sat, 18 Dec 2010 20:27:26 +0100

nvidia-common (0.2.24build1) natty; urgency=low

  * Rebuild with python 2.7 as the python default.

 -- Matthias Klose <doko@ubuntu.com>  Wed, 08 Dec 2010 13:08:06 +0000

nvidia-common (0.2.24) maverick; urgency=low

  * NvidiaDetector/alternatives.py:
    - Call "dpkg --configure -a" after using dpkg-trigger so
      that the cache is regenerated (LP: #548751).

 -- Alberto Milone <alberto.milone@canonical.com>  Thu, 23 Sep 2010 15:37:27 +0200

nvidia-common (0.2.23) lucid; urgency=low

  * Drop unnecessary dependency on fglrx-modaliases.  It will be pulled in
    from jockey's recommends (and be removable then).

 -- Mario Limonciello <superm1@ubuntu.com>  Fri, 02 Apr 2010 10:34:06 -0500

nvidia-common (0.2.22) lucid; urgency=low

  * debian/control:
    - Add dependency on fglrx-modaliases.
  * debian/nvidia-common.config:
    - Put back the config script with only one line to source
      debconf so that the template file is loaded when
      nvidia-common is triggered by kernel hooks (LP: #533970).
      Thanks to Colin Watson for the advice.
  * NvidiaDetector/alternatives.py:
    - Add the update_gmenu method and call it in set_alternative
      so that the gnome menu is updated when we switch between
      drivers (LP: #548751).
    - Add the resolve_module_alias method so as to retrieve the
      module name from the alias (relevant to #547066).

 -- Alberto Milone <alberto.milone@canonical.com>  Mon, 15 Mar 2010 16:44:17 +0100

nvidia-common (0.2.21) lucid; urgency=low

  * Make sure that /etc/modprobe.d/lrm-video is removed
    so that it doesn't interfere with nvidia (LP: #467490).
  * debian/nvidia-common.postinst:
    - Remove db_stop as suggested by Colin Watson, as it
      can do more harm than good there.
    - Move the debconf part into the postinst and get rid
      of the config script (which was run before
      nvidia-common was configured, with unpredictable
      results). Thanks to Colin Watson for the advice.
    - Don't test the existence of nvidia-detector.
  * share/obsolete:
    - Add nvidia-glx-{190|195} so as to take care of
      packages from PPAs.

 -- Alberto Milone <alberto.milone@canonical.com>  Wed, 03 Mar 2010 13:13:51 +0100

nvidia-common (0.2.20) lucid; urgency=low

  * NvidiaDetector/alternatives.py:
    - Make sure that the PATH environment variable is set
      so that subprocess knows where to find binaries in
      /sbin (LP: #518879).

 -- Alberto Milone <alberto.milone@canonical.com>  Tue, 16 Feb 2010 16:35:35 +0100

nvidia-common (0.2.19) lucid; urgency=low

  * NvidiaDetector/alternatives.py:
    - Call ldconfig after setting an alternative.

 -- Alberto Milone <alberto.milone@canonical.com>  Thu, 04 Feb 2010 15:10:19 -0800

nvidia-common (0.2.18) lucid; urgency=low

  * NvidiaDetector/alternatives.py:
    - Set self.__open_drivers_alternative to 'mesa/ld.so.conf' so as to
      adapt to the fact that the alternative lives in mesa now.
    - Do not pass arguments to the list_alternatives method.
    - Use subprocess.check_call instead of .call so as to get the exit
      status in addition to the return code. 

 -- Alberto Milone <alberto.milone@canonical.com>  Tue, 19 Jan 2010 17:18:45 +0100

nvidia-common (0.2.17) lucid; urgency=low

  * setup.py:
    - Add pre-inst hook for the NVIDIA installer as
      the latter may interact badly with the Ubuntu
      packages(LP: #317703).
  * NvidiaDetector/nvidiadetector.py:
    - Handle driver flavours which have strings (instead
      of integers in their name).
  * NvidiaDetector/alternatives.py:
    - Alternatives class to get the list of alternatives
      and to get and set the alternative in use.
  * nvidia-common:
    - ${LATEST} should have quotation marks (LP: #505855).


 -- Alberto Milone <alberto.milone@canonical.com>  Mon, 11 Jan 2010 18:13:11 +0100

nvidia-common (0.2.16) lucid; urgency=low

  * debian/control::
    - Depends on nvidia-current-modaliases since 185 is no longer used.

 -- Mario Limonciello <superm1@ubuntu.com>  Sun, 10 Jan 2010 14:45:14 -0800

nvidia-common (0.2.15.1) karmic-proposed; urgency=low

  * debian/postinst:
    - remove leftover /etc/modprobe.d/lrm-video (LP: #459829)

 -- Michael Vogt <michael.vogt@ubuntu.com>  Tue, 27 Oct 2009 17:09:34 +0100

nvidia-common (0.2.15) karmic; urgency=low

  * debian/control:
    - Drop dependency on nvidia-180-modaliases.
    - Add dependency on nvidia-185-modaliases.

 -- Alberto Milone <alberto.milone@canonical.com>  Wed, 19 Aug 2009 19:25:51 +0200

nvidia-common (0.2.14) karmic; urgency=low

  * Revert previous change, -185 is still in NEW.

 -- Steve Kowalik <stevenk@ubuntu.com>  Wed, 12 Aug 2009 15:37:12 +1000

nvidia-common (0.2.13) karmic; urgency=low

  * debian/control:
    - Drop dependency on nvidia-180-modaliases.
    - Add dependency on nvidia-185-modaliases.

 -- Alberto Milone <alberto.milone@canonical.com>  Sat, 08 Aug 2009 19:23:16 +0200

nvidia-common (0.2.12) karmic; urgency=low

  * debian/control:
    - Drop dependency on nvidia-71-modaliases.
  * NvidiaDetector/nvidiadetector.py:
    - Use a text file in /usr/share/nvidia-common/
      instead of hardcoding the list of obsolete
      packages in the program.
    - Add "obsolete" optional argument to the ctor so
      as to allow to change the default path to the
      list of obsolete packages.
    - Catch IOError if the path to the modalias files
      does not exist.
    - Flush stdout before printing (LP: #292606).
  * nvidia-common:
    - Prevent the script from failing when $LATEST is
      null.
  * setup.py:
    - Install share/obsolete to /usr/share/nvidia-common.
  * share/obsolete:
    - Add nvidia-glx-71.

 -- Alberto Milone <alberto.milone@canonical.com>  Fri, 24 Jul 2009 17:03:18 +0200

nvidia-common (0.2.11) jaunty; urgency=low

  * do not sys.exit(0) in NvidiaDetection.__init__()
    but raise a exception instead (this code is imported
    by update-manager and the exit(0) exits it)

 -- Michael Vogt <michael.vogt@ubuntu.com>  Mon, 20 Apr 2009 10:50:40 +0200

nvidia-common (0.2.10) jaunty; urgency=low

  * NvidiaDetector/nvidiadetector.py:
    - Exit without an error exit status in NvidiaDetection.__init__()
      so as not to break dist-upgrades if the modaliases are not
      installed (LP: #303825).
  * debian/rules:
    - Add "--install-layout=deb" to make sure that nvidia-detector
      is installed in /usr/bin/ instead of /usr/local/bin.

 -- Alberto Milone <alberto.milone@canonical.com>  Tue, 14 Apr 2009 15:54:28 +0200

nvidia-common (0.2.9) jaunty; urgency=low

  * Include the symlinks in the package.

 -- Matthias Klose <doko@ubuntu.com>  Tue, 24 Feb 2009 22:41:02 +0100

nvidia-common (0.2.8) jaunty; urgency=low

  * debian/rules: add "export DH_PYCENTRAL=nomove" to avoid
    problems with dist-upgrades.

 -- Alberto Milone (tseliot) <albertomilone@alice.it>  Thu, 19 Feb 2009 14:39:36 +0100

nvidia-common (0.2.7) jaunty; urgency=low

  * NvidiaDetector/nvidiadetector.py:
    - add nvidia-glx-177 to
      the "oldPackages" list since 177 is no longer available
      in Jaunty.
    - make sure that drivers which have the modaliases and
      are in oldPackages are ignored.

 -- Alberto Milone (tseliot) <albertomilone@alice.it>  Wed, 04 Feb 2009 12:09:26 +0100

nvidia-common (0.2.6) jaunty; urgency=low

  * debian/control:
    - Drop dependency on nvidia-177-modaliases since it's not 
      compatible with Jaunty's X ABI.
    - Add Vcs-Bzr

 -- Alberto Milone (tseliot) <albertomilone@alice.it>  Fri, 30 Jan 2009 18:14:19 +0100

nvidia-common (0.2.5) jaunty; urgency=low

  * debian/control:
    - Now that the 180 series of drivers is stable, depend on the 180
      modaliases.

 -- Mario Limonciello <mario_limonciello@dell.com>  Thu, 08 Jan 2009 15:18:19 -0600

nvidia-common (0.2.4) intrepid; urgency=low

  * Do not raise an exception if self.drivers is empty (LP: #272196)

 -- Alberto Milone (tseliot) <albertomilone@alice.it>  Mon, 06 Oct 2008 14:51:17 +0200

nvidia-common (0.2.3) intrepid; urgency=low

  * Move the hard work in debian/rules to binary-arch now that we're
    architecture-dependent.

 -- Colin Watson <cjwatson@ubuntu.com>  Wed, 27 Aug 2008 15:37:20 +0100

nvidia-common (0.2.2) intrepid; urgency=low

  * Set Architecture to i386 amd64 in debian/control
  * Move Build-Depends-Indep to Build-Depends in debian/control

 -- Alberto Milone (tseliot) <albertomilone@alice.it>  Wed, 27 Aug 2008 15:14:18 +0200

nvidia-common (0.2.1) intrepid; urgency=low

  * add missing depends on pciutils

 -- Michael Vogt <michael.vogt@ubuntu.com>  Fri, 25 Jul 2008 11:12:47 +0200

nvidia-common (0.2) intrepid; urgency=low

  * Native version

 -- Alberto Milone (tseliot) <albertomilone@alice.it>  Tue, 22 Jul 2008 12:21:25 +0200

nvidia-common (0.1-0ubuntu12) intrepid; urgency=low

  * Bump for PPA

 -- Alberto Milone (tseliot) <albertomilone@alice.it>  Tue, 15 Jul 2008 15:11:51 +0200

nvidia-common (0.1-0ubuntu11) intrepid; urgency=low

  * Change the regex pattern so as to make use of the new pattern in the
    modalias files

 -- Alberto Milone (tseliot) <albertomilone@alice.it>  Tue, 15 Jul 2008 11:48:03 +0200

nvidia-common (0.1-0ubuntu10) intrepid; urgency=low

  * Drop CDBS in favour of python-central due to a bug in CDBS
  * Check the existence of /usr/share/jockey/modaliases
  * See if the modaliases files contain something useful

 -- Alberto Milone (tseliot) <albertomilone@alice.it>  Mon, 14 Jul 2008 17:47:35 +0200

nvidia-common (0.1-0ubuntu9) intrepid; urgency=low

  * Switch to python-support
  * nvdia-common and the config file should point to the executable file in
    /usr/bin

 -- Alberto Milone (tseliot) <albertomilone@alice.it>  Sun, 13 Jul 2008 13:54:20 +0200

nvidia-common (0.1-0ubuntu8) intrepid; urgency=low

  * Add dependency on the nvidia-VER-modaliases packages

 -- Alberto Milone (tseliot) <albertomilone@alice.it>  Sun, 13 Jul 2008 12:29:53 +0200

nvidia-common (0.1-0ubuntu7) intrepid; urgency=low

  * Remove makefile

 -- Alberto Milone (tseliot) <albertomilone@alice.it>  Sat, 12 Jul 2008 16:35:06 +0200

nvidia-common (0.1-0ubuntu6) intrepid; urgency=low

  * Correct DOMAIN in makefile

 -- Alberto Milone (tseliot) <albertomilone@alice.it>  Sat, 12 Jul 2008 15:42:05 +0200

nvidia-common (0.1-0ubuntu5) intrepid; urgency=low

  * Add build dependency on python2.4

 -- Alberto Milone (tseliot) <albertomilone@alice.it>  Sat, 12 Jul 2008 15:18:05 +0200

nvidia-common (0.1-0ubuntu4) intrepid; urgency=low

  * Add missing build dependency on the Python versions

 -- Alberto Milone (tseliot) <albertomilone@alice.it>  Sat, 12 Jul 2008 13:46:14 +0200

nvidia-common (0.1-0ubuntu3) intrepid; urgency=low

  * Put nvidia-common also in /etc/kernel/postinst.d/ so that it's triggered
    when a new kernel is installed too.

 -- Alberto Milone (tseliot) <albertomilone@alice.it>  Sat, 12 Jul 2008 13:21:08 +0200

nvidia-common (0.1-0ubuntu2) hardy; urgency=low

  * Switch to CDBS
  * Make it possible for nvidiadetector to be imported by other Python
    applications such as Update-Manager

 -- Alberto Milone (tseliot) <albertomilone@alice.it>  Sat, 12 Jul 2008 12:48:15 +0200

nvidia-common (0.1-0ubuntu1) intrepid; urgency=low

  * First release.

 -- Alberto Milone (tseliot) <albertomilone@alice.it>  Thu, 10 Jul 2008 15:13:50 +0200<|MERGE_RESOLUTION|>--- conflicted
+++ resolved
@@ -2,9 +2,6 @@
 
   * 
 
-<<<<<<< HEAD
- -- Alberto Milone <alberto.milone@canonical.com>  Tue, 16 Oct 2018 17:55:40 +0200
-=======
  -- Alberto Milone <alberto.milone@canonical.com>  Mon, 14 Jan 2019 16:39:20 +0100
 
 ubuntu-drivers-common (1:0.5.7) disco; urgency=medium
@@ -26,7 +23,6 @@
       plain text files now.
 
  -- Alberto Milone <alberto.milone@canonical.com>  Wed, 05 Dec 2018 17:50:26 +0100
->>>>>>> 9431fc33
 
 ubuntu-drivers-common (1:0.5.5) cosmic; urgency=medium
 
