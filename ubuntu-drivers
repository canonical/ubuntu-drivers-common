#!/usr/bin/python3

'''Driver package query/installation tool for Ubuntu'''

# (C) 2012 Canonical Ltd.
# Author: Martin Pitt <martin.pitt@ubuntu.com>
#
# This program is free software; you can redistribute it and/or modify
# it under the terms of the GNU General Public License as published by
# the Free Software Foundation; either version 2 of the License, or
# (at your option) any later version.

import click
import subprocess
import fnmatch
import sys
import os
import logging
import apt_pkg

from functools import cmp_to_key
import UbuntuDrivers.detect

sys_path = os.environ.get('UBUNTU_DRIVERS_SYS_DIR')

# Make sure that the PATH environment variable is set
# See LP: #1854472
if not os.environ.get('PATH'):
    os.environ['PATH'] = '/sbin:/usr/sbin:/bin:/usr/bin'

logger = logging.getLogger()
logger.setLevel(logging.WARNING)

CONTEXT_SETTINGS = dict(help_option_names=['-h', '--help'])

class Config(object):
    def __init__(self):
        self.gpgpu = False
        self.free_only = False
        self.package_list = ''
        self.install_oem_meta = True
        self.driver_string = ''
        self.include_dkms = False
        self.recommended = False

pass_config = click.make_pass_decorator(Config, ensure=True)

def command_list(args):
    '''Show all driver packages which apply to the current system.'''
    apt_pkg.init_config()
    apt_pkg.init_system()

    try:
        cache = apt_pkg.Cache(None)
    except Exception as ex:
        print(ex)
        return 1

    packages = UbuntuDrivers.detect.system_driver_packages(apt_cache=cache,
        sys_path=sys_path, freeonly=args.free_only, include_oem=args.install_oem_meta)

    for package in packages:
        try:
            linux_modules = UbuntuDrivers.detect.get_linux_modules_metapackage(cache, package)
            if (not linux_modules and package.find('dkms') != -1):
                linux_modules = package

            if linux_modules:
                print('%s, (kernel modules provided by %s)' % (package, linux_modules))
            else:
                print(package)
        except KeyError:
            print(package)

    return 0

def command_list_oem(args):
    '''Show all OEM enablement packages which apply to this system'''

    if not args.install_oem_meta:
        return 0

    apt_pkg.init_config()
    apt_pkg.init_system()

    try:
        cache = apt_pkg.Cache(None)
    except Exception as ex:
        print(ex)
        return 1

    packages = UbuntuDrivers.detect.system_device_specific_metapackages(
        apt_cache=cache, sys_path=sys_path, include_oem=args.install_oem_meta)

    if packages:
        print('\n'.join(packages))

        if args.package_list:
            with open(args.package_list, 'a') as f:
                f.write('\n'.join(packages))
                f.write('\n')

    return 0

def list_gpgpu(args):
    '''Show all GPGPU driver packages which apply to the current system.'''
    found = False
    apt_pkg.init_config()
    apt_pkg.init_system()

    try:
        cache = apt_pkg.Cache(None)
    except Exception as ex:
        print(ex)
        return 1

    packages = UbuntuDrivers.detect.system_gpgpu_driver_packages(cache, sys_path)
    for package in packages:
        candidate = packages[package]['metapackage']
        if candidate:
            print('%s, (kernel modules provided by %s)' % (candidate, UbuntuDrivers.detect.get_linux_modules_metapackage(cache, candidate)))

    return 0

def command_devices(args):
    '''Show all devices which need drivers, and which packages apply to them.'''
    apt_pkg.init_config()
    apt_pkg.init_system()

    try:
        cache = apt_pkg.Cache(None)
    except Exception as ex:
        print(ex)
        return 1

    drivers = UbuntuDrivers.detect.system_device_drivers(
        apt_cache=cache, sys_path=sys_path, freeonly=args.free_only)
    for device, info in drivers.items():
        print('== %s ==' % device)
        for k, v in info.items():
            if k == 'drivers':
                continue
            print('%-9s: %s' % (k, v))

        for pkg, pkginfo in info['drivers'].items():
            info_str = ''
            if pkginfo['from_distro']:
                info_str += ' distro'
            else:
                info_str += ' third-party'
            if pkginfo['free']:
                info_str += ' free'
            else:
                info_str += ' non-free'
            if pkginfo.get('builtin'):
                info_str += ' builtin'
            if pkginfo.get('recommended'):
                info_str += ' recommended'
            print('%-9s: %s -%s' % ('driver', pkg, info_str))
        print('')

def command_install(args):
    '''Install drivers that are appropriate for your hardware.'''
    apt_pkg.init_config()
    apt_pkg.init_system()

    try:
        cache = apt_pkg.Cache(None)
    except Exception as ex:
        print(ex)
        return 1

    with_nvidia_kms = False
    is_nvidia = False

    to_install = UbuntuDrivers.detect.get_desktop_package_list(cache, sys_path,
        free_only=args.free_only, include_oem=args.install_oem_meta,
        driver_string=args.driver_string, include_dkms=args.include_dkms)

    if not to_install:
        print('All the available drivers are already installed.')
        return

    for package in to_install:
        if 'nvidia' in package:
            is_nvidia = True
            break

    if is_nvidia:
        UbuntuDrivers.detect.nvidia_desktop_pre_installation_hook(to_install)

    ret = subprocess.call(['apt-get', 'install', '-o',
        'DPkg::options::=--force-confnew', '-y'] + to_install)

    oem_meta_to_install = fnmatch.filter(to_install, 'oem-*-meta')

    # create package list
    if ret == 0 and args.package_list:
        with open(args.package_list, 'a') as f:
            f.write('\n'.join(to_install))
            f.write('\n')
            f.close()
    elif ret != 0:
        return ret

    for package_to_install in oem_meta_to_install:
        sources_list_path = os.path.join(os.path.sep,
                                         'etc',
                                         'apt',
                                         'sources.list.d',
                                         F'{package_to_install}.list')

        update_ret = subprocess.call(['apt',
                                      '-o', F'Dir::Etc::SourceList={sources_list_path}',
                                      '-o', 'Dir::Etc::SourceParts=/dev/null',
                                      '--no-list-cleanup',
                                      'update'])

        if update_ret != 0:
            return update_ret

    if is_nvidia:
        UbuntuDrivers.detect.nvidia_desktop_post_installation_hook()

    # All updates completed successfully, now let's upgrade the packages
    if oem_meta_to_install:
        ret = subprocess.call(['apt',
                               'install',
                               '-o', 'DPkg::Options::=--force-confnew',
                               '-y'] + oem_meta_to_install)

    return ret

def install_gpgpu(args):
    '''Install GPGPU drivers that are appropriate for your hardware.'''
    candidate = ''
    if args.driver_string:
        # Just one driver
        # e.g. --gpgpu 390
        #      --gpgpu nvidia:390
        #
        # Or Multiple drivers
        # e.g. --gpgpu nvidia:390,amdgpu
        not_found_exit_status = 1
    else:
        # No args, just --gpgpu
        not_found_exit_status = 0

    apt_pkg.init_config()
    apt_pkg.init_system()

    try:
        cache = apt_pkg.Cache(None)
    except Exception as ex:
        print(ex)
        return 1

    packages = UbuntuDrivers.detect.system_gpgpu_driver_packages(cache, sys_path)
    packages = UbuntuDrivers.detect.gpgpu_install_filter(packages, args.driver_string, get_recommended=False)
    if not packages:
        print('No drivers found for installation.')
        return not_found_exit_status

    # ignore packages which are already installed
    to_install = []
    for p, _ in sorted(packages.items(),
                       key=cmp_to_key(lambda left, right:
                                      UbuntuDrivers.detect._cmp_gfx_alternatives_gpgpu(left[0], right[0])),
                       reverse=True):
        # Do not add more than one nvidia-driver-* (or associated packages) to to_install
        if p.startswith("nvidia-driver-"):
            if any(pkg.startswith("nvidia-driver-") for pkg in to_install):
                continue

        candidate = packages[p].get('metapackage')
        if candidate:
            if cache[candidate].current_ver:
                to_install = []
                break
            else:
                to_install.append(p)
                to_install.append(candidate)
        print(candidate)

        if candidate:
            # Add the matching linux modules package
            modules_package = UbuntuDrivers.detect.get_linux_modules_metapackage(cache, p)
            print(modules_package)
            if modules_package and not cache[modules_package].current_ver:
                if not args.include_dkms and "dkms" in modules_package:
                    to_install.remove(p)
                    to_install.remove(candidate)
                    continue
                to_install.remove(p)
                to_install.append(modules_package)

                lrm_meta = UbuntuDrivers.detect.get_userspace_lrm_meta(cache, p)
                if lrm_meta and not cache[lrm_meta].current_ver:
                    # Add the lrm meta and drop the non lrm one
                    to_install.append(lrm_meta)
                    to_install.remove(p)
                break

    if not to_install:
        print('All the available drivers are already installed.')
        return 0

    ret = subprocess.call(['apt-get', 'install', '-o',
        'DPkg::options::=--force-confnew',
        '--no-install-recommends', '-y'] + to_install)

    # create package list
    if ret == 0 and args.package_list:
        with open(args.package_list, 'a') as f:
            f.write('\n'.join(to_install))
            f.write('\n')

    return ret

def command_debug(args):
    '''Print all available information and debug data about drivers.'''

    logger = logging.basicConfig(level=logging.DEBUG, stream=sys.stdout)

    print('=== log messages from detection ===')
    aliases = UbuntuDrivers.detect.system_modaliases()

    apt_pkg.init_config()
    apt_pkg.init_system()

    try:
        cache = apt_pkg.Cache(None)
    except Exception as ex:
        print(ex)
        return 1

    depcache = apt_pkg.DepCache(cache)
    packages = UbuntuDrivers.detect.system_driver_packages(
        cache, sys_path, freeonly=args.free_only, include_oem=args.install_oem_meta)
    auto_packages = UbuntuDrivers.detect.auto_install_filter(packages)

    print('=== modaliases in the system ===')
    for alias in aliases:
        print(alias)

    print('=== matching driver packages ===')
    for package, info in packages.items():
        p = cache[package]
        try:
            inst = p.current_ver.ver_str
        except AttributeError:
            inst = '<none>'
        try:
            package_candidate = depcache.get_candidate_ver(p)
            cand = package_candidate.ver_str
        except AttributeError:
            cand = '<none>'
        if package in auto_packages:
            auto = ' (auto-install)'
        else:
            auto = ''

        support = info.get('support')

        info_str = ''
        if info['from_distro']:
            info_str += '  [distro]'
        else:
            info_str += '  [third party]'
        if info['free']:
            info_str += '  free'
        else:
            info_str += '  non-free'
        if 'modalias' in info:
            info_str += '  modalias: ' + info['modalias']
        if 'syspath' in info:
            info_str += '  path: ' + info['syspath']
        if 'vendor' in info:
            info_str += '  vendor: ' + info['vendor']
        if 'model' in info:
            info_str += '  model: ' + info['model']
        if support:
            info_str += '  support level: ' + info['support']

        print('%s: installed: %s   available: %s%s%s ' % (package, inst, cand, auto,  info_str))

def show_welcome_page():
    '''Display a welcome page showing installed OEM and NVIDIA drivers.'''
    print("\n=== Welcome to ubuntu-drivers ===")
    print("This tool helps you install and manage hardware drivers for your Ubuntu system.")
    
    # Initialize apt cache
    apt_pkg.init_config()
    apt_pkg.init_system()
    
    try:
        cache = apt_pkg.Cache(None)
    except Exception as ex:
        print(f"Warning: Could not access package cache: {ex}")
        return
    
    # Get installed NVIDIA drivers
    nvidia_drivers = UbuntuDrivers.detect.get_installed_packages_by_glob(cache, "nvidia-driver-*") or \
            UbuntuDrivers.detect.get_installed_packages_by_glob(cache, "linux-modules-nvidia-*")
    
    # Get installed OEM meta packages
    oem_packages = UbuntuDrivers.detect.get_installed_packages_by_glob(cache, "oem-*-meta")
    
    # Display installed drivers
    print("\n--- Installed OEM / NVIDIA Drivers ---")
    if nvidia_drivers or oem_packages:
        if nvidia_drivers:
            print("NVIDIA Drivers:")
            for driver in nvidia_drivers:
                print(f"  • {driver}")
        if oem_packages:
            print("OEM Enablement Packages:")
            for package in oem_packages:
                print(f"  • {package}")
    else:
        print("No OEM or NVIDIA drivers are currently installed.")
    
    print("\nFor more information, use 'ubuntu-drivers --help' or 'ubuntu-drivers list'")
    print("To install drivers, use 'sudo ubuntu-drivers install'")
    
    # Check NVIDIA module status and kernel compatibility if NVIDIA drivers were detected
    if not nvidia_drivers:
        return
    try:
        nvidia_status = UbuntuDrivers.detect.check_nvidia_module_status()
        
        print('\n--- NVIDIA Module Status ---')
        if nvidia_status['loaded']:
            print('✓ NVIDIA module is currently loaded')
        else:
            # This case can happen after a new driver install, but before load, for example
            print('ℹ️  NVIDIA module is not currently loaded')
            
            # Show next boot module path even when not loaded
            if nvidia_status['next_boot_module_path']:
                print(f'   📍 The NVIDIA module should load on next boot')
                print(f'   📍 Next boot module path: {nvidia_status["next_boot_module_path"]}')
            
        if nvidia_status['current_module_path']:
            print(f'  Module path for current kernel: {nvidia_status["current_module_path"]}')
        
        if nvidia_status['module_missing']:
            print('\n❌  ERROR: NVIDIA module is missing for the next boot kernel!')
            print(f'   Next boot kernel: {nvidia_status["next_boot_kernel"]}')
            print('   Please re-run ubuntu-drivers to install the missing module.')
            return; # We don't want to instruct the user to reboot if they're missing the new kernel's NV driver
        elif nvidia_status['next_boot_module_path']:
            print(f'   ✓ Next boot module path: {nvidia_status["next_boot_module_path"]}')
            # Show both paths when they differ
            if (nvidia_status['current_module_path'] and 
                nvidia_status['current_module_path'] != nvidia_status['next_boot_module_path']):
                print(f'   📍 Module paths differ - you should reboot to use the latest kernel & driver:')
                print(f'      Current:  {nvidia_status["current_module_path"]}')
                print(f'      Next boot: {nvidia_status["next_boot_module_path"]}')

        if nvidia_status['needs_reboot']:
            print(f'\n⚠️  Kernel version difference detected - reboot to use the latest kernel:')
            print(f'   Current kernel: {os.uname().release}')
            print(f'   Next boot kernel: {nvidia_status["next_boot_kernel"]}')
        elif not nvidia_status['next_boot_kernel']:
            print('   ⚠️  Could not determine next boot kernel (try again with `sudo ubuntu-drivers`)')
        else:
            print('   ✓ Current and next boot kernel versions match')

    except Exception as e:
        print(f'\n--- NVIDIA Module Status ---')
        print(f'⚠️  Could not check NVIDIA module status: {e}')

#
# main
#


<<<<<<< HEAD
@click.group(context_settings=CONTEXT_SETTINGS, invoke_without_command=True)
@click.option('--gpgpu', is_flag=True, help='Install “general-purpose computing” drivers for use in a headless server environment. This installs a server (ERD) flavor of the driver (which is required for compatibility with some server applications, such as nvidia-fabricmanager), and also results in a smaller installation footprint by not installing packages that are only useful in graphical environments.')
@click.option('--free-only', is_flag=True, help='Only consider free packages')
@click.option('--package-list', nargs=1, metavar='PATH', help='Create file with list of installed packages (in install mode)')
@click.option('--no-oem', is_flag=True, default=False, show_default=True, metavar='install_oem_meta', help='Do not include OEM enablement packages (these enable an external archive)')
@pass_config
def greet(config, gpgpu, free_only, package_list, no_oem, **kwargs):
    if gpgpu:
        click.echo('This is gpgpu mode')
        config.gpu = True
    if free_only:
        config.free_only = True
    if package_list:
        config.package_list = package_list
    if no_oem:
        config.install_oem_meta = False
    
    # Show welcome page if no subcommand is provided
    if not click.get_current_context().invoked_subcommand:
        show_welcome_page()
=======
@click.group(context_settings=CONTEXT_SETTINGS)
@pass_config
def greet(config, **kwargs):
    pass
>>>>>>> cf821be5

@greet.command()
@click.argument('driver', nargs=-1)  # add the name argument
@click.option('--gpgpu', is_flag=True, help='Install “general-purpose computing” drivers for use in a headless server environment. This installs a server (ERD) flavor of the driver (which is required for compatibility with some server applications, such as nvidia-fabricmanager), and also results in a smaller installation footprint by not installing packages that are only useful in graphical environments.')
@click.option('--recommended', is_flag=True, help='Only show the recommended driver packages')
@click.option('--free-only', is_flag=True, help='Only consider free packages')
@click.option('--package-list', nargs=1, metavar='PATH', help='Create file with list of installed packages (in install mode)')
@click.option('--no-oem', is_flag=True, metavar='install_oem_meta', help='Do not include OEM enablement packages (these enable an external archive)')
@click.option('--include-dkms', is_flag=True, help='Also consider DKMS packages')
@pass_config
def install(config, **kwargs):
    '''Install a driver [driver[:version][,driver[:version]]]'''

    # Require root
    if os.geteuid() != 0:
        print("Error: 'ubuntu-drivers install' must be run as root. Try using 'sudo'.", file=sys.stderr)
        sys.exit(1)


    if kwargs.get('gpgpu'):
        config.gpgpu = True
    if kwargs.get('free_only'):
        config.free_only = True
    if kwargs.get("include_dkms"):
        config.include_dkms = True

    # if kwargs.get('package_list'):
    #     config.package_list = kwargs.get('package_list')
    if kwargs.get('package_list'):
        config.package_list = ''.join(kwargs.get('package_list'))
    if kwargs.get('no_oem'):
        config.install_oem_meta = False

    if kwargs.get('driver'):
        config.driver_string = ''.join(kwargs.get('driver'))

    if config.gpgpu:
        install_gpgpu(config)
    else:
        command_install(config)


@greet.command()
@click.argument('list', nargs=-1)
@click.option('--gpgpu', is_flag=True, help='Install “general-purpose computing” drivers for use in a headless server environment. This installs a server (ERD) flavor of the driver (which is required for compatibility with some server applications, such as nvidia-fabricmanager), and also results in a smaller installation footprint by not installing packages that are only useful in graphical environments.')
@click.option('--recommended', is_flag=True, help='Only show the recommended driver packages')
@click.option('--free-only', is_flag=True, help='Only consider free packages')
@click.option('--include-dkms', is_flag=True, help='Also consider DKMS packages')
@pass_config
def list(config, **kwargs):
    '''Show all driver packages which apply to the current system.'''
    apt_pkg.init_config()
    apt_pkg.init_system()
    include_dkms = kwargs.get("include_dkms")

    try:
        cache = apt_pkg.Cache(None)
    except Exception as ex:
        print(ex)
        return 1

    if kwargs.get('gpgpu'):
        packages = UbuntuDrivers.detect.system_gpgpu_driver_packages(cache, sys_path)
        sort_func = UbuntuDrivers.detect._cmp_gfx_alternatives_gpgpu
    else:
        packages = UbuntuDrivers.detect.system_driver_packages(apt_cache=cache,
            sys_path=sys_path, freeonly=config.free_only, include_oem=config.install_oem_meta)
        sort_func = UbuntuDrivers.detect._cmp_gfx_alternatives

    for package, info in sorted(packages.items(), key=cmp_to_key(lambda left, right: sort_func(left[0], right[0])), reverse=True):
        try:
            linux_modules = UbuntuDrivers.detect.get_linux_modules_metapackage(cache, package)
            if (not linux_modules and "dkms" in package and include_dkms):
                linux_modules = package

            if linux_modules:
                if not include_dkms and "dkms" in linux_modules:
                    continue
                if kwargs.get('recommended'):
                    # This is just a space separated two item line
                    # Such as "nvidia-headless-no-dkms-470-server linux-modules-nvidia-470-server-generic"
                    print('%s %s' % (package, linux_modules))
                    break
                else:
                    print('%s, (kernel modules provided by %s)' % (package, linux_modules))
            else:
                print(package)
        except KeyError:
            print(package)

    return 0

@greet.command()
@click.argument('list-oem', nargs=-1)
@click.option('--package-list', nargs=1, metavar='PATH', help='Create file with a list of the available packages')
@pass_config
def list_oem(config, **kwargs):
    '''Show all OEM enablement packages which apply to this system'''
    if kwargs.get('package_list'):
        config.package_list = ''.join(kwargs.get('package_list'))

    command_list_oem(config)

@greet.command()
@click.argument('debug', nargs=-1)  # add the name argument
@pass_config
def debug(config, **kwargs):
    '''Print all available information and debug data about drivers.'''
    command_debug(config)

@greet.command()
@click.argument('devices', nargs=-1)  # add the name argument
@click.option('--free-only', is_flag=True, help='Only consider free packages')
@pass_config
def devices(config, **kwargs):
    '''Show all devices which need drivers, and which packages apply to them.'''
    if kwargs.get('free_only'):
        config.free_only = True
    command_devices(config)


if __name__ == '__main__':
    greet()<|MERGE_RESOLUTION|>--- conflicted
+++ resolved
@@ -476,33 +476,12 @@
 #
 
 
-<<<<<<< HEAD
 @click.group(context_settings=CONTEXT_SETTINGS, invoke_without_command=True)
-@click.option('--gpgpu', is_flag=True, help='Install “general-purpose computing” drivers for use in a headless server environment. This installs a server (ERD) flavor of the driver (which is required for compatibility with some server applications, such as nvidia-fabricmanager), and also results in a smaller installation footprint by not installing packages that are only useful in graphical environments.')
-@click.option('--free-only', is_flag=True, help='Only consider free packages')
-@click.option('--package-list', nargs=1, metavar='PATH', help='Create file with list of installed packages (in install mode)')
-@click.option('--no-oem', is_flag=True, default=False, show_default=True, metavar='install_oem_meta', help='Do not include OEM enablement packages (these enable an external archive)')
 @pass_config
-def greet(config, gpgpu, free_only, package_list, no_oem, **kwargs):
-    if gpgpu:
-        click.echo('This is gpgpu mode')
-        config.gpu = True
-    if free_only:
-        config.free_only = True
-    if package_list:
-        config.package_list = package_list
-    if no_oem:
-        config.install_oem_meta = False
-    
+def greet(config, **kwargs):
     # Show welcome page if no subcommand is provided
     if not click.get_current_context().invoked_subcommand:
         show_welcome_page()
-=======
-@click.group(context_settings=CONTEXT_SETTINGS)
-@pass_config
-def greet(config, **kwargs):
-    pass
->>>>>>> cf821be5
 
 @greet.command()
 @click.argument('driver', nargs=-1)  # add the name argument
